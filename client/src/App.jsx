
import { Route, Routes } from 'react-router-dom'
import './App.css'
<<<<<<< HEAD
import { HomePage, LevelDetailPage, LevelPageRev } from './pages'
=======
import { HomePage, LevelDetailPage, LevelsPage, LevelPageRev, LeaderboardPage } from './pages'
>>>>>>> 88257be8

function App() {

  return (
    <Routes>
      <Route path = "/" element={<HomePage/>}/>
      <Route path = "/levels" element={<LevelPageRev/>}/>
      <Route path='/leveldetail' element={<LevelDetailPage/>}/>
      <Route path='/leaderboard' element={<LeaderboardPage/>}/>
    </Routes>
  )
}

export default App<|MERGE_RESOLUTION|>--- conflicted
+++ resolved
@@ -1,11 +1,7 @@
 
 import { Route, Routes } from 'react-router-dom'
 import './App.css'
-<<<<<<< HEAD
 import { HomePage, LevelDetailPage, LevelPageRev } from './pages'
-=======
-import { HomePage, LevelDetailPage, LevelsPage, LevelPageRev, LeaderboardPage } from './pages'
->>>>>>> 88257be8
 
 function App() {
 
@@ -14,7 +10,7 @@
       <Route path = "/" element={<HomePage/>}/>
       <Route path = "/levels" element={<LevelPageRev/>}/>
       <Route path='/leveldetail' element={<LevelDetailPage/>}/>
-      <Route path='/leaderboard' element={<LeaderboardPage/>}/>
+      {/* <Route path='/leaderboard' element={<LeaderboardPage/>}/> */}
     </Routes>
   )
 }
