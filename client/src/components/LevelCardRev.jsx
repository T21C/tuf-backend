// import { useNavigate } from "react-router-dom";
<<<<<<< HEAD
import { useNavigate } from "react-router-dom";
=======
>>>>>>> 5a0f7dc1
import { getLevelImage } from "../Repository/RemoteRepository";



// eslint-disable-next-line react/prop-types
const LevelCardRev = ({ pdnDiff, pguDiff, creator, id, artist, song, clears, dl, ws, team }) => {
<<<<<<< HEAD
    const navigate = useNavigate()
=======

>>>>>>> 5a0f7dc1
    const redirect = () => {
      window.open(`/leveldetail?id=${id}`, '_blank');
    };

    const onAnchorClick = (e) => {
      e.stopPropagation();
    };


  return (
    <div className='level-card-rev' onClick={() => redirect()}>
      <div className="id level-id">#{id}</div>
      <div className="img-wrapper">
          <img src={getLevelImage(pdnDiff, pguDiff)} alt="" />
      </div>

      <div className="creator-wrapper">
          <div className="group">
<<<<<<< HEAD
              <p className="level-exp">{artist}</p>
              {/* <p className='level-id'>#{id}</p> */}
          </div>
          {/* <p className='level-desc'>{team ? team : creator}</p> */}
          <p className='level-desc'>{song}</p>
=======
              <p className="level-exp">{song}</p>
              {/* <p className='level-id'>#{id}</p> */}
          </div>
          {/* <p className='level-desc'>{team ? team : creator}</p> */}
          <p className='level-desc'>{artist}</p>
>>>>>>> 5a0f7dc1
      </div>

      <div className="artist-wrapper">
          <p className="level-exp">Creator</p>
          <div className="level-desc">{team ? team : creator}</div>
      </div>

      {/* <div className="song-wrapper">
          <p className="level-exp">Song</p>
          <div className="level-desc">{song}</div>
      </div> */}

      <div className="clears-wrapper">
          <p className="level-exp">Clears</p>
          <div className="level-desc">{clears}</div>
      </div>

      <div className="downloads-wrapper">
          {dl &&             
          <a href={dl} onClick={onAnchorClick} target="_blank">
                <svg viewBox="0 0 24 24" xmlns="http://www.w3.org/2000/svg">
                    <path d="M17 17H17.01M17.4 14H18C18.9319 14 19.3978 14 19.7654 14.1522C20.2554 14.3552 20.6448 14.7446 20.8478 15.2346C21 15.6022 21 16.0681 21 17C21 17.9319 21 18.3978 20.8478 18.7654C20.6448 19.2554 20.2554 19.6448 19.7654 19.8478C19.3978 20 18.9319 20 18 20H6C5.06812 20 4.60218 20 4.23463 19.8478C3.74458 19.6448 3.35523 19.2554 3.15224 18.7654C3 18.3978 3 17.9319 3 17C3 16.0681 3 15.6022 3.15224 15.2346C3.35523 14.7446 3.74458 14.3552 4.23463 14.1522C4.60218 14 5.06812 14 6 14H6.6M12 15V4M12 15L9 12M12 15L15 12" fill="none" stroke="#ffffff" strokeWidth="2" strokeLinecap="round" strokeLinejoin="round"/>
                </svg>
          </a>}

          {ws &&
            <a href={ws} onClick={onAnchorClick} target="_blank">
                <svg fill="#ffffff" viewBox="0 0 32 32" xmlns="http://www.w3.org/2000/svg"><g id="SVGRepo_bgCarrier" strokeWidth="0"></g><g id="SVGRepo_tracerCarrier" strokeLinecap="round" strokeLinejoin="round"></g><g id="SVGRepo_iconCarrier"><path d="M 22 6 C 18.745659 6 16.09469 8.6041857 16.007812 11.837891 L 12.337891 17.083984 C 12.065931 17.032464 11.786701 17 11.5 17 C 10.551677 17 9.673638 17.297769 8.9472656 17.800781 L 4 15.84375 L 4 21.220703 L 7.1054688 22.449219 C 7.5429388 24.475474 9.3449541 26 11.5 26 C 13.703628 26 15.534282 24.405137 15.917969 22.310547 L 21.691406 17.984375 C 21.794183 17.989633 21.895937 18 22 18 C 25.309 18 28 15.309 28 12 C 28 8.691 25.309 6 22 6 z M 22 8 C 24.206 8 26 9.794 26 12 C 26 14.206 24.206 16 22 16 C 19.794 16 18 14.206 18 12 C 18 9.794 19.794 8 22 8 z M 22 9 A 3 3 0 0 0 22 15 A 3 3 0 0 0 22 9 z M 11.5 18 C 13.43 18 15 19.57 15 21.5 C 15 23.43 13.43 25 11.5 25 C 10.078718 25 8.8581368 24.145398 8.3105469 22.925781 L 10.580078 23.824219 C 10.882078 23.944219 11.192047 24.001953 11.498047 24.001953 C 12.494047 24.001953 13.436219 23.403875 13.824219 22.421875 C 14.333219 21.137875 13.703922 19.683781 12.419922 19.175781 L 10.142578 18.273438 C 10.560118 18.097145 11.019013 18 11.5 18 z"></path></g></svg>
            </a>
          }

      </div>
    </div>
  );
};

export default LevelCardRev;

<|MERGE_RESOLUTION|>--- conflicted
+++ resolved
@@ -1,19 +1,12 @@
 // import { useNavigate } from "react-router-dom";
-<<<<<<< HEAD
 import { useNavigate } from "react-router-dom";
-=======
->>>>>>> 5a0f7dc1
 import { getLevelImage } from "../Repository/RemoteRepository";
 
 
 
 // eslint-disable-next-line react/prop-types
 const LevelCardRev = ({ pdnDiff, pguDiff, creator, id, artist, song, clears, dl, ws, team }) => {
-<<<<<<< HEAD
     const navigate = useNavigate()
-=======
-
->>>>>>> 5a0f7dc1
     const redirect = () => {
       window.open(`/leveldetail?id=${id}`, '_blank');
     };
@@ -32,19 +25,11 @@
 
       <div className="creator-wrapper">
           <div className="group">
-<<<<<<< HEAD
               <p className="level-exp">{artist}</p>
               {/* <p className='level-id'>#{id}</p> */}
           </div>
           {/* <p className='level-desc'>{team ? team : creator}</p> */}
           <p className='level-desc'>{song}</p>
-=======
-              <p className="level-exp">{song}</p>
-              {/* <p className='level-id'>#{id}</p> */}
-          </div>
-          {/* <p className='level-desc'>{team ? team : creator}</p> */}
-          <p className='level-desc'>{artist}</p>
->>>>>>> 5a0f7dc1
       </div>
 
       <div className="artist-wrapper">
