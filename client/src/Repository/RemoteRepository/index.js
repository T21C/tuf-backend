--- conflicted
+++ resolved
@@ -145,15 +145,9 @@
   }
 }
 
-<<<<<<< HEAD
-
+// fetching
 async function fetchLevelInfo(id) {
   try {
-=======
-// fetching
-async function fetchLevelInfo(id){
-  try{
->>>>>>> 43359bb2
     const res = await axios.get(`${import.meta.env.VITE_INDIVIDUAL_LEVEL}${id}`)
     const res2 = await axios.get(`${import.meta.env.VITE_INDIVIDUAL_PASSES}${id}`)
     return { level: res.data, passes: res2.data }
@@ -162,13 +156,7 @@
   }
 }
 
-async function fetchPlayerData(){
-
-}
+async function fetchPlayerData() { }
 
 
-<<<<<<< HEAD
-export { fetchRecent, fetchData, getColorDiff, fetchLevelInfo }
-=======
-export {fetchRecent, fetchData, getColorDiff, fetchLevelInfo, fetchPlayerData}
->>>>>>> 43359bb2
+export { fetchRecent, fetchData, getColorDiff, fetchLevelInfo, fetchPlayerData }