/* eslint-disable no-unused-vars */
// eslint-disable-next-line no-unused-vars
import React, { useEffect, useState } from "react";
import { CompleteNav } from "../components";
import {
  fetchLevelInfo,
  getLevelImage,
  getYouTubeEmbedUrl,
  getYouTubeThumbnailUrl,
} from "../Repository/RemoteRepository";

import { Tooltip } from "react-tooltip";
import { useNavigate } from "react-router-dom";

const LevelDetailPage = () => {
  const navigate = useNavigate()
  const id = new URLSearchParams(window.location.search).get("id");
  const [res, setRes] = useState(null);
  const [player, setPlayer] = useState([]);
  const [highSpeed, setHighSpeed] = useState(null);
  const [highAcc, setHighAcc] = useState(null);
  const [highScore, setHighScore] = useState(null);

  const [displayedPlayers, setDisplayedPlayers] = useState([]);

  const [leaderboardSort, setLeaderboardSort] = useState("TIME");

  useEffect(() => {
    fetchLevelInfo(id)
      .then((res) => {
        setRes(res);
        const fetchedPlayers = res?.passes.results || [];
        setPlayer(fetchedPlayers);
      })
      .catch((error) => {
        console.error("Error fetching level info:", error);
      });
  }, [id]);

  useEffect(() => {
    if (player.length > 0) {
      // Your existing logic to calculate maxSpeedIndex, maxScoreIndex, maxAccIndex
      const maxSpeedIndex = player.reduce(
        (maxIdx, curr, idx, arr) =>
          curr.speed > arr[maxIdx].speed ? idx : maxIdx,
        0
      );
      const maxScoreIndex = player.reduce(
        (maxIdx, curr, idx, arr) =>
          curr.scoreV2 > arr[maxIdx].scoreV2 ? idx : maxIdx,
        0
      );
      const maxAccIndex = player.reduce(
        (maxIdx, curr, idx, arr) => (curr.acc > arr[maxIdx].acc ? idx : maxIdx),
        0
      );
      setHighSpeed(maxSpeedIndex);
      setHighAcc(maxAccIndex);
      setHighScore(maxScoreIndex);
    } else {
      setHighSpeed(null);
      setHighAcc(null);
      setHighScore(null);
    }
    console.log(player);
  }, [player]);

  function handleSort(sort){
    setLeaderboardSort(sort)
  }

  const sortByVidUploadTime = (players) => {
    return [...players].sort((a, b) => new Date(a.vidUploadTime) - new Date(b.vidUploadTime));
  };
  
  const sortByScoreV2 = (players) => {
    return [...players].sort((a, b) => b.scoreV2 - a.scoreV2);
  };
  
  const sortByAccuracy = (players) => {
    return [...players].sort((a, b) => b.accuracy - a.accuracy);
  };

  const sortLeaderboard = (players) => {
    switch (leaderboardSort) {
      case 'TIME':
        return sortByVidUploadTime(players);
      case 'ACC':
        return sortByAccuracy(players);
      case 'SCR':
        return sortByScoreV2(players);
      default:
        return players; // Fallback to the original order if needed
    }
  };
  

  useEffect(() => {
    // Assuming the initial fetch populates the 'player' state
    const sortedPlayers = sortLeaderboard(player); // Call your sorting function
    setDisplayedPlayers(sortedPlayers); // Update displayedPlayers state
  }, [player, leaderboardSort]); // Depend on 'player' for initial sort and 'leaderboardSort' for subsequent sorts
  
  
  



  if (res == null)
    return (
      <div
        style={{ height: "100vh", width: "100vw", backgroundColor: "#090909" }}
      >
        <div className="background-level"></div>
        <div className="loader loader-level-detail"></div>
      </div>
    );

  return (
    <div className="level-detail">
      <CompleteNav />
      <div className="background-level"></div>

      <div className="wrapper-level wrapper-level-top">
<<<<<<< HEAD
      <button onClick={() => navigate(-1)}>Back</button>
=======
        {/* <button onClick={() => console.log(highAcc, highScore, highSpeed)}>
          Back
        </button> */}
>>>>>>> 5a0f7dc1
        <div className="header">
          <div
            className="left"
            style={{
              backgroundImage: `url(${
<<<<<<< HEAD
                res && res.level
=======
                res.level
>>>>>>> 5a0f7dc1
                  ? getYouTubeThumbnailUrl(res.level.vidLink, res.level.song)
                  : "defaultImageURL"
              })`,
            }}
          >
            <div className="diff">
              <img
                src={getLevelImage(res.level.pdnDiff, res.level.pguDiff)}
                alt=""
              />
            </div>

            <div className="title">
              <h1>{res.level.song}</h1>
              <p>
<<<<<<< HEAD
                #{id}&nbsp;&nbsp;&nbsp;-&nbsp;&nbsp;&nbsp;
                {res.level.team ? res.level.team : res.level.creator}
=======
                #{id}&nbsp;&nbsp;&nbsp;-&nbsp;&nbsp;&nbsp;{res.level.team ? res.level.team : res.level.creator}
>>>>>>> 5a0f7dc1
                &nbsp;&nbsp;&nbsp;-&nbsp;&nbsp;&nbsp;{res.level.artist}
              </p>
            </div>
          </div>

          <div className="right">
            {res.level.dlLink && (
              <a href={res.level.dlLink} target="_blank">
                <svg viewBox="0 0 24 24" xmlns="http://www.w3.org/2000/svg">
                  <path
                    d="M17 17H17.01M17.4 14H18C18.9319 14 19.3978 14 19.7654 14.1522C20.2554 14.3552 20.6448 14.7446 20.8478 15.2346C21 15.6022 21 16.0681 21 17C21 17.9319 21 18.3978 20.8478 18.7654C20.6448 19.2554 20.2554 19.6448 19.7654 19.8478C19.3978 20 18.9319 20 18 20H6C5.06812 20 4.60218 20 4.23463 19.8478C3.74458 19.6448 3.35523 19.2554 3.15224 18.7654C3 18.3978 3 17.9319 3 17C3 16.0681 3 15.6022 3.15224 15.2346C3.35523 14.7446 3.74458 14.3552 4.23463 14.1522C4.60218 14 5.06812 14 6 14H6.6M12 15V4M12 15L9 12M12 15L15 12"
                    fill="none"
                    stroke="#ffffff"
                    strokeWidth="2"
                    strokeLinecap="round"
                    strokeLinejoin="round"
                  />
                </svg>
              </a>
            )}

            {res.level.workshopLink && (
              <a href={res.level.workshopLink} target="_blank">
                <svg
                  fill="#ffffff"
                  viewBox="0 0 32 32"
                  xmlns="http://www.w3.org/2000/svg"
                >
                  <g id="SVGRepo_bgCarrier" strokeWidth="0"></g>
                  <g
                    id="SVGRepo_tracerCarrier"
                    strokeLinecap="round"
                    strokeLinejoin="round"
                  ></g>
                  <g id="SVGRepo_iconCarrier">
                    <path d="M 22 6 C 18.745659 6 16.09469 8.6041857 16.007812 11.837891 L 12.337891 17.083984 C 12.065931 17.032464 11.786701 17 11.5 17 C 10.551677 17 9.673638 17.297769 8.9472656 17.800781 L 4 15.84375 L 4 21.220703 L 7.1054688 22.449219 C 7.5429388 24.475474 9.3449541 26 11.5 26 C 13.703628 26 15.534282 24.405137 15.917969 22.310547 L 21.691406 17.984375 C 21.794183 17.989633 21.895937 18 22 18 C 25.309 18 28 15.309 28 12 C 28 8.691 25.309 6 22 6 z M 22 8 C 24.206 8 26 9.794 26 12 C 26 14.206 24.206 16 22 16 C 19.794 16 18 14.206 18 12 C 18 9.794 19.794 8 22 8 z M 22 9 A 3 3 0 0 0 22 15 A 3 3 0 0 0 22 9 z M 11.5 18 C 13.43 18 15 19.57 15 21.5 C 15 23.43 13.43 25 11.5 25 C 10.078718 25 8.8581368 24.145398 8.3105469 22.925781 L 10.580078 23.824219 C 10.882078 23.944219 11.192047 24.001953 11.498047 24.001953 C 12.494047 24.001953 13.436219 23.403875 13.824219 22.421875 C 14.333219 21.137875 13.703922 19.683781 12.419922 19.175781 L 10.142578 18.273438 C 10.560118 18.097145 11.019013 18 11.5 18 z"></path>
                  </g>
                </svg>
              </a>
            )} 

            {!res.level.workshopLink && !res.level.dlLink &&(
              <svg viewBox="0 0 20 20" xmlns="http://www.w3.org/2000/svg" fill="none"><g id="SVGRepo_bgCarrier" strokeWidth="0"></g><g id="SVGRepo_tracerCarrier" strokeLinecap="round" strokeLinejoin="round"></g><g id="SVGRepo_iconCarrier"> <path fill="#ffffff" fillRule="evenodd" d="M5.781 4.414a7 7 0 019.62 10.039l-9.62-10.04zm-1.408 1.42a7 7 0 009.549 9.964L4.373 5.836zM10 1a9 9 0 100 18 9 9 0 000-18z"></path> </g></svg>
            )}
          </div>
        </div>

        <div className="body">
          <div className="info">

            <div className="info-item">
              <p>
                {" "}
                <span className="one">#1</span> Clear
              </p>
              <span className="info-desc">
                {player.length > 0
                  ? `${player[0].player} | ${player[0].vidUploadTime.slice(
                      0,
                      10
                    )}`
                  : "-"}
              </span>
            </div>

            <div className="info-item">
              <p>
                {" "}
                <span className="one">#1</span> Score
              </p>
              <span className="info-desc">
                {player && player[highScore]
                  ? `${player[highScore].player} | ${player[
                      highScore
                    ].scoreV2.toFixed(2)}`
                  : "-"}
              </span>
            </div>

            <div className="info-item">
              <p>
                {" "}
                <span className="one">#1</span> Speed
              </p>
              <span className="info-desc">
                {player && player[highSpeed]
<<<<<<< HEAD
                  ? `${player[highSpeed].player} | ${
                      player[highSpeed].speed || 1
                    }`
=======
                  ? `${player[highSpeed].player} | ${player[highSpeed].speed}`
>>>>>>> 5a0f7dc1
                  : "-"}
              </span>
            </div>

            <div className="info-item">
              <p>
                {" "}
                <span className="one">#1</span> Accuracy
              </p>
              <span className="info-desc">
                {player && player[highAcc]
<<<<<<< HEAD
                  ? `${player[highAcc].player} | ${(
                      player[highAcc].accuracy * 100
                    ).toFixed(2)}%`
=======
                  ? `${player[highAcc].player} | ${player[highAcc].acc.toFixed(
                      2
                    )}%`
>>>>>>> 5a0f7dc1
                  : "-"}
              </span>
            </div>

            <div className="info-item">
              <p>Number Of Clears</p>
              <span className="info-desc">
                {res.passes.count ? res.passes.count : "0"}
              </span>
            </div>

            {/* <button>Full Info</button> */}
          </div>

          <div className="youtube">
            <iframe
              src={getYouTubeEmbedUrl(res.level.vidLink)}
              title="YouTube video player"
              frameBorder="0"
              allow="accelerometer; autoplay; clipboard-write; encrypted-media; gyroscope; picture-in-picture; web-share"
              referrerPolicy="strict-origin-when-cross-origin"
              allowFullScreen
            ></iframe>
          </div>
        </div>

        <div className="rank">
          <h1>Ranks</h1>
          {player && player.length > 0 ? (
            <div className="sort">
                <Tooltip id="tm" place="top" noArrow>
                  Time
                </Tooltip>
                <Tooltip id="ac" place="top" noArrow>
                  Accuracy
                </Tooltip>
                <Tooltip id="sc" place="top" noArrow>
                  Score
                </Tooltip>
              <svg
                style={{
                  backgroundColor:
                    leaderboardSort == "TIME" ? "rgba(255, 255, 255, 0.7)" : "",
                }}
                data-tooltip-id = "tm"
                value="TIME"
                onClick={() => handleSort("TIME")}
                viewBox="0 0 24 24"
                fill="none"
                xmlns="http://www.w3.org/2000/svg"
              >
                <g id="SVGRepo_bgCarrier" strokeWidth="0"></g>
                <g
                  id="SVGRepo_tracerCarrier"
                  strokeLinecap="round"
                  strokeLinejoin="round"
                ></g>
                <g id="SVGRepo_iconCarrier">
                  {" "}
                  <path
                    d="M3 9H21M7 3V5M17 3V5M6 12H8M11 12H13M16 12H18M6 15H8M11 15H13M16 15H18M6 18H8M11 18H13M16 18H18M6.2 21H17.8C18.9201 21 19.4802 21 19.908 20.782C20.2843 20.5903 20.5903 20.2843 20.782 19.908C21 19.4802 21 18.9201 21 17.8V8.2C21 7.07989 21 6.51984 20.782 6.09202C20.5903 5.71569 20.2843 5.40973 19.908 5.21799C19.4802 5 18.9201 5 17.8 5H6.2C5.0799 5 4.51984 5 4.09202 5.21799C3.71569 5.40973 3.40973 5.71569 3.21799 6.09202C3 6.51984 3 7.07989 3 8.2V17.8C3 18.9201 3 19.4802 3.21799 19.908C3.40973 20.2843 3.71569 20.5903 4.09202 20.782C4.51984 21 5.07989 21 6.2 21Z"
                    stroke="#ffffff"
                    strokeWidth="2"
                    strokeLinecap="round"
                  ></path>{" "}
                </g>
              </svg>

              <svg
              style={{
                backgroundColor:
                  leaderboardSort == "ACC" ? "rgba(255, 255, 255, 0.7)" : "",
              }}
              data-tooltip-id = "ac"
              value="ACC"
              onClick={() => handleSort("ACC")}
                viewBox="0 0 24 24"
                fill="none"
                xmlns="http://www.w3.org/2000/svg"
              >
                <g id="SVGRepo_bgCarrier" strokeWidth="0"></g>
                <g
                  id="SVGRepo_tracerCarrier"
                  strokeLinecap="round"
                  strokeLinejoin="round"
                ></g>
                <g id="SVGRepo_iconCarrier">
                  {" "}
                  <path
                    d="M21.4143 3.29285C21.8048 3.68337 21.8048 4.31653 21.4143 4.70706L4.70718 21.4142C4.31666 21.8047 3.68349 21.8047 3.29297 21.4142L2.58586 20.7071C2.19534 20.3165 2.19534 19.6834 2.58586 19.2928L19.293 2.58574C19.6835 2.19522 20.3167 2.19522 20.7072 2.58574L21.4143 3.29285Z"
                    fill="#ffffff"
                  ></path>{" "}
                  <path
                    d="M7.50009 2.99997C5.5671 2.99997 4.00009 4.56697 4.00009 6.49997C4.00009 8.43297 5.5671 9.99997 7.50009 9.99997C9.43309 9.99997 11.0001 8.43297 11.0001 6.49997C11.0001 4.56697 9.43309 2.99997 7.50009 2.99997Z"
                    fill="#ffffff"
                  ></path>{" "}
                  <path
                    d="M16.5001 14C14.5671 14 13.0001 15.567 13.0001 17.5C13.0001 19.433 14.5671 21 16.5001 21C18.4331 21 20.0001 19.433 20.0001 17.5C20.0001 15.567 18.4331 14 16.5001 14Z"
                    fill="#ffffff"
                  ></path>{" "}
                </g>
              </svg>

              <svg
              style={{
                backgroundColor:
                  leaderboardSort == "SCR" ? "rgba(255, 255, 255, 0.7)" : "",
              }}
              data-tooltip-id = "sc"
              value="SCR"
              onClick={() => handleSort("SCR")}
                viewBox="0 0 24 24"
                fill="none"
                xmlns="http://www.w3.org/2000/svg"
              >
                <g id="SVGRepo_bgCarrier" strokeWidth="0"></g>
                <g
                  id="SVGRepo_tracerCarrier"
                  strokeLinecap="round"
                  strokeLinejoin="round"
                ></g>
                <g id="SVGRepo_iconCarrier">
                  {" "}
                  <path
                    d="M9.15316 5.40838C10.4198 3.13613 11.0531 2 12 2C12.9469 2 13.5802 3.13612 14.8468 5.40837L15.1745 5.99623C15.5345 6.64193 15.7144 6.96479 15.9951 7.17781C16.2757 7.39083 16.6251 7.4699 17.3241 7.62805L17.9605 7.77203C20.4201 8.32856 21.65 8.60682 21.9426 9.54773C22.2352 10.4886 21.3968 11.4691 19.7199 13.4299L19.2861 13.9372C18.8096 14.4944 18.5713 14.773 18.4641 15.1177C18.357 15.4624 18.393 15.8341 18.465 16.5776L18.5306 17.2544C18.7841 19.8706 18.9109 21.1787 18.1449 21.7602C17.3788 22.3417 16.2273 21.8115 13.9243 20.7512L13.3285 20.4768C12.6741 20.1755 12.3469 20.0248 12 20.0248C11.6531 20.0248 11.3259 20.1755 10.6715 20.4768L10.0757 20.7512C7.77268 21.8115 6.62118 22.3417 5.85515 21.7602C5.08912 21.1787 5.21588 19.8706 5.4694 17.2544L5.53498 16.5776C5.60703 15.8341 5.64305 15.4624 5.53586 15.1177C5.42868 14.773 5.19043 14.4944 4.71392 13.9372L4.2801 13.4299C2.60325 11.4691 1.76482 10.4886 2.05742 9.54773C2.35002 8.60682 3.57986 8.32856 6.03954 7.77203L6.67589 7.62805C7.37485 7.4699 7.72433 7.39083 8.00494 7.17781C8.28555 6.96479 8.46553 6.64194 8.82547 5.99623L9.15316 5.40838Z"
                    fill="#ffffff"
                  ></path>{" "}
                </g>
              </svg>
            </div>
          ) : null}
          <div className="rank-list">
            {displayedPlayers && displayedPlayers.length > 0 ? (
              displayedPlayers.map((each, index) => (
                <div className="list" key={index}>
<<<<<<< HEAD
                  <p className="name">
                    <span
                      style={{
                        color:
                          index === 0
                            ? "gold"
                            : index === 1
                            ? "silver"
                            : index === 2
                            ? "brown"
                            : "inherit",
                      }}
                    >
                      #{index + 1}
                    </span>{" "}
                    &nbsp;
                    {each.player}
                  </p>
                  <p className="general">{each.scoreV2.toFixed(2)}</p>
                  <p className="acc">{(each.accuracy * 100).toFixed(2)}%</p>
=======
                  <p
                    className="number"
                    style={{
                      color:
                        index === 0
                          ? "gold"
                          : index === 1
                          ? "gray"
                          : index === 2
                          ? "brown"
                          : "inherit",
                    }}
                  >
                    #{index + 1}
                  </p>
                  <p className="name">{each.player}</p>
                  <p className="general">{each.score.toFixed(2)}</p>
                  <p className="acc">{each.acc.toFixed(2)}%</p>
>>>>>>> 5a0f7dc1
                  <p className="judgements">
                    <span style={{ color: "red" }}>{each.judgements[0]}</span>
                    &nbsp;
                    <span style={{ color: "orange" }}>
                      {each.judgements[1]}
                    </span>
                    &nbsp;
                    <span style={{ color: "yellow" }}>
                      {each.judgements[2]}
                    </span>
                    &nbsp;
                    <span style={{ color: "lightGreen" }}>
                      {each.judgements[3]}
                    </span>
                    &nbsp;
                    <span style={{ color: "yellow" }}>
                      {each.judgements[4]}
                    </span>
                    &nbsp;
                    <span style={{ color: "orange" }}>
                      {each.judgements[5]}
                    </span>
                    &nbsp;
                    <span style={{ color: "red" }}>{each.judgements[6]}</span>
                  </p>
                </div>
              ))
            ) : (
              <h1>This Level Has not Been Beaten Yet</h1>
            )}
          </div>
        </div>
      </div>
    </div>
  );
};

export default LevelDetailPage;<|MERGE_RESOLUTION|>--- conflicted
+++ resolved
@@ -122,23 +122,13 @@
       <div className="background-level"></div>
 
       <div className="wrapper-level wrapper-level-top">
-<<<<<<< HEAD
       <button onClick={() => navigate(-1)}>Back</button>
-=======
-        {/* <button onClick={() => console.log(highAcc, highScore, highSpeed)}>
-          Back
-        </button> */}
->>>>>>> 5a0f7dc1
         <div className="header">
           <div
             className="left"
             style={{
               backgroundImage: `url(${
-<<<<<<< HEAD
                 res && res.level
-=======
-                res.level
->>>>>>> 5a0f7dc1
                   ? getYouTubeThumbnailUrl(res.level.vidLink, res.level.song)
                   : "defaultImageURL"
               })`,
@@ -154,12 +144,8 @@
             <div className="title">
               <h1>{res.level.song}</h1>
               <p>
-<<<<<<< HEAD
                 #{id}&nbsp;&nbsp;&nbsp;-&nbsp;&nbsp;&nbsp;
                 {res.level.team ? res.level.team : res.level.creator}
-=======
-                #{id}&nbsp;&nbsp;&nbsp;-&nbsp;&nbsp;&nbsp;{res.level.team ? res.level.team : res.level.creator}
->>>>>>> 5a0f7dc1
                 &nbsp;&nbsp;&nbsp;-&nbsp;&nbsp;&nbsp;{res.level.artist}
               </p>
             </div>
@@ -246,13 +232,9 @@
               </p>
               <span className="info-desc">
                 {player && player[highSpeed]
-<<<<<<< HEAD
                   ? `${player[highSpeed].player} | ${
                       player[highSpeed].speed || 1
                     }`
-=======
-                  ? `${player[highSpeed].player} | ${player[highSpeed].speed}`
->>>>>>> 5a0f7dc1
                   : "-"}
               </span>
             </div>
@@ -264,15 +246,9 @@
               </p>
               <span className="info-desc">
                 {player && player[highAcc]
-<<<<<<< HEAD
                   ? `${player[highAcc].player} | ${(
                       player[highAcc].accuracy * 100
                     ).toFixed(2)}%`
-=======
-                  ? `${player[highAcc].player} | ${player[highAcc].acc.toFixed(
-                      2
-                    )}%`
->>>>>>> 5a0f7dc1
                   : "-"}
               </span>
             </div>
@@ -408,7 +384,6 @@
             {displayedPlayers && displayedPlayers.length > 0 ? (
               displayedPlayers.map((each, index) => (
                 <div className="list" key={index}>
-<<<<<<< HEAD
                   <p className="name">
                     <span
                       style={{
@@ -429,26 +404,6 @@
                   </p>
                   <p className="general">{each.scoreV2.toFixed(2)}</p>
                   <p className="acc">{(each.accuracy * 100).toFixed(2)}%</p>
-=======
-                  <p
-                    className="number"
-                    style={{
-                      color:
-                        index === 0
-                          ? "gold"
-                          : index === 1
-                          ? "gray"
-                          : index === 2
-                          ? "brown"
-                          : "inherit",
-                    }}
-                  >
-                    #{index + 1}
-                  </p>
-                  <p className="name">{each.player}</p>
-                  <p className="general">{each.score.toFixed(2)}</p>
-                  <p className="acc">{each.acc.toFixed(2)}%</p>
->>>>>>> 5a0f7dc1
                   <p className="judgements">
                     <span style={{ color: "red" }}>{each.judgements[0]}</span>
                     &nbsp;
