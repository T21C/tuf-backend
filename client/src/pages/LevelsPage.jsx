--- conflicted
+++ resolved
@@ -1,12 +1,7 @@
 /* eslint-disable no-unused-vars */
 // eslint-disable-next-line no-unused-vars
-<<<<<<< HEAD
-import React, { useContext } from 'react'
+import React, { useContext, useState } from 'react'
 import { LevelTR, Navigation } from '../components'
-=======
-import React, { useContext, useState } from 'react'
-import { Navigation } from '../components'
->>>>>>> d8c67576
 import { NavLink } from 'react-router-dom'
 import { UserContext } from '../context/UserContext'
 
@@ -84,9 +79,6 @@
         </thead>
 
         <tbody>
-<<<<<<< HEAD
-            <LevelTR songName={"Song"} songArtist={"Artist"} creator={"Creator"} diff={"difficulty"} clearsNumber={727} driveDL={"https://www.youtube.com"} workshopDL={"https://www.youtube.com"}></LevelTR>
-=======
             <tr>
                 <td>
                     <div className="first-col">
@@ -141,9 +133,6 @@
                     </div>
                 </td>
             </tr>
-
-            
->>>>>>> d8c67576
         </tbody>
     </table>
 </div>
