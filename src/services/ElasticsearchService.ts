import client, { 
  levelIndexName, 
  passIndexName, 
  initializeElasticsearch,
  updateMappingHash
} from '../config/elasticsearch.js';
import { logger } from './LoggerService.js';
import { ILevel, IPass } from '../interfaces/models/index.js';
import { Op } from 'sequelize';
import Level from '../models/levels/Level.js';
import Difficulty from '../models/levels/Difficulty.js';
import LevelAlias from '../models/levels/LevelAlias.js';
import LevelCredit from '../models/levels/LevelCredit.js';
import Creator from '../models/credits/Creator.js';
import Team from '../models/credits/Team.js';
import Pass from '../models/passes/Pass.js';
import Player from '../models/players/Player.js';
import Judgement from '../models/passes/Judgement.js';
import { CreatorAlias } from '../models/credits/CreatorAlias.js';
import { TeamAlias } from '../models/credits/TeamAlias.js';
import { prepareSearchTerm, convertToPUA, convertFromPUA } from '../utils/searchHelpers.js';
import sequelize from '../config/db.js';
import LevelLikes from '../models/levels/LevelLikes.js';
import Rating from '../models/levels/Rating.js';
import { safeTransactionRollback } from '../utils/Utility.js';
import User from '../models/auth/User.js';
import Curation from '../models/curations/Curation.js';
import CurationType from '../models/curations/CurationType.js';

// Add these type definitions at the top of the file, after imports
type FieldSearch = {
  field: string;
  value: string;
  exact: boolean;
  isNot: boolean;
};

type SearchGroup = {
  terms: FieldSearch[];
  operation: 'AND' | 'OR';
};

class ElasticsearchService {
  private static instance: ElasticsearchService;
  private isInitialized: boolean = false;

  private constructor() {}

  public static getInstance(): ElasticsearchService {
    if (!ElasticsearchService.instance) {
      ElasticsearchService.instance = new ElasticsearchService();
    }
    return ElasticsearchService.instance;
  }

  public async initialize(): Promise<void> {
    if (this.isInitialized) {
      logger.info('ElasticsearchService already initialized');
      return;
    }

    try {
      logger.info('Starting ElasticsearchService initialization...');
      
      // Initialize Elasticsearch indices
      const needsReindex = await initializeElasticsearch();
      
      // Set up database change listeners
      this.setupChangeListeners()
      logger.info('Database change listeners set up successfully');

      
      if (needsReindex) {
        logger.info('Starting data reindexing...');
        const start = Date.now();
        await Promise.all([
          this.reindexLevels().catch(error => {
            logger.error('Failed to reindex levels:', error);
            throw error;
          }),
          this.reindexPasses().catch(error => {
            logger.error('Failed to reindex passes:', error);
            throw error;
          }),
        ]);
        const end = Date.now();
        logger.info(`Data reindexing completed successfully in ${Math.round((end - start)/100)/10}s`);
        updateMappingHash();
      }

      this.isInitialized = true;
      logger.info('ElasticsearchService initialized successfully');
    } catch (error) {
      logger.error('Error initializing ElasticsearchService:', error);
      this.isInitialized = false;
      throw error;
    }
  }

  public async updatePlayerPasses(playerId: number): Promise<void> {
    const passes = await Pass.findAll({
      where: {
        playerId: playerId,
        isDeleted: false,
        isHidden: false,
      }
    });
    for (const pass of passes) {
      await this.indexPass(pass.id);
    }
  }

  private setupChangeListeners() {
    // Remove existing hooks first to prevent duplicates
    Pass.removeHook('beforeSave', 'elasticsearchPassUpdate');
    LevelLikes.removeHook('beforeSave', 'elasticsearchLevelLikesUpdate');
    Level.removeHook('beforeSave', 'elasticsearchLevelUpdate');
    Pass.removeHook('afterBulkUpdate', 'elasticsearchPassBulkUpdate');
    Level.removeHook('afterBulkUpdate', 'elasticsearchLevelBulkUpdate');

    // Add hooks with unique names
    Pass.addHook('beforeSave', 'elasticsearchPassUpdate', async (pass: Pass, options: any) => {
      logger.debug(`Pass saved hook triggered for pass ${pass.id}`);
      try {
        if (options.transaction) {
          await options.transaction.afterCommit(async () => {
            logger.debug(`Indexing pass ${pass.id} and level ${pass.levelId} after transaction commit`);
            await this.indexPass(pass);
            await this.indexLevel(pass.levelId);
          });
        } else {
          logger.debug(`Indexing pass ${pass.id} and level ${pass.levelId} outside of transaction`);
          await this.indexPass(pass);
          await this.indexLevel(pass.levelId);
        }
      } catch (error) {
        logger.error(`Error in pass afterSave hook for pass ${pass.id}:`, error);
      }
      return;
    });

    // Add afterBulkUpdate hook for Pass model
    Pass.addHook('afterBulkUpdate', 'elasticsearchPassBulkUpdate', async (options: any) => {
      logger.debug(`Pass bulk update hook triggered`);
      try {
        if (options.transaction) {
          await options.transaction.afterCommit(async () => {
            // If we have a specific pass ID, update that pass
            if (options.where?.id) {
              logger.debug(`Indexing pass ${options.where.id} after bulk update`);
              await this.indexPass(options.where.id);
            }
            // If we have a levelId, update all passes for that level
            if (options.where?.levelId) {
              logger.debug(`Indexing level ${options.where.levelId} after bulk update`);
              await this.indexLevel(options.where.levelId);
            }
          });
        } else {
          if (options.where?.id) {
            await this.indexPass(options.where.id);
          }
          if (options.where?.levelId) {
            await this.indexLevel(options.where.levelId);
          }
        }
      } catch (error) {
        logger.error(`Error in pass afterBulkUpdate hook:`, error);
      }
    });

    LevelLikes.addHook('beforeSave', 'elasticsearchLevelLikesUpdate', async (levelLikes: LevelLikes, options: any) => {
      logger.debug(`LevelLikes saved hook triggered for level ${levelLikes.levelId}`);
      try {
        if (options.transaction) {
          await options.transaction.afterCommit(async () => {
            logger.debug(`Indexing level ${levelLikes.levelId} after transaction commit`);
            await this.indexLevel(levelLikes.levelId);
          });
        } else {
          logger.debug(`Indexing level ${levelLikes.levelId} outside of transaction`);
          await this.indexLevel(levelLikes.levelId);
        }
      } catch (error) {
        logger.error(`Error in levelLikes afterSave hook for level ${levelLikes.levelId}:`, error);
      }
      return;
    });

    Level.addHook('afterSave', 'elasticsearchLevelUpdate', async (level: Level, options: any) => {
      logger.debug(`Level saved hook triggered for level ${level.id}`);
      try {
        if (options.transaction) {
          await options.transaction.afterCommit(async () => {
            logger.debug(`Indexing level ${level.id} after transaction commit`);
            await this.indexLevel(level);
          });
        } else {
          logger.debug(`Indexing level ${level.id} outside of transaction`);
          await this.indexLevel(level);
        }
      } catch (error) {
        logger.error(`Error in level afterSave hook for level ${level.id}:`, error);
      }
      return;
    });

    // Add afterBulkUpdate hook for Level model
    Level.addHook('afterBulkUpdate', 'elasticsearchLevelBulkUpdate', async (options: any) => {
      logger.debug(`Level bulk update hook triggered`);
      try {
        if (options.transaction) {
          await options.transaction.afterCommit(async () => {
            const levelIds = await Level.findAll({ where: options.where, attributes: ['id'] });
            logger.debug(`Indexing ${levelIds.length} levels after bulk update`);
            await this.reindexLevels(levelIds.map(level => level.id));
            
           });
        } else {
          if (options.where) {
            const levelIds = await Level.findAll({ where: options.where, attributes: ['id'] });
            logger.debug(`Indexing ${levelIds.length} levels after bulk update`);
            await this.reindexLevels(levelIds.map(level => level.id));
          }
        }
      } catch (error) {
        logger.error(`Error in level afterBulkUpdate hook:`, error);
      }
    });

    // Add hooks for Curation model
    Curation.removeHook('beforeSave', 'elasticsearchCurationUpdate');
    Curation.removeHook('afterBulkUpdate', 'elasticsearchCurationBulkUpdate');

    Curation.addHook('beforeSave', 'elasticsearchCurationUpdate', async (curation: Curation, options: any) => {
      logger.debug(`Curation saved hook triggered for curation ${curation.id} (level ${curation.levelId})`);
      try {
        if (options.transaction) {
          await options.transaction.afterCommit(async () => {
            logger.debug(`Indexing level ${curation.levelId} after curation transaction commit`);
            await this.indexLevel(curation.levelId);
          });
        } else {
          logger.debug(`Indexing level ${curation.levelId} outside of curation transaction`);
          await this.indexLevel(curation.levelId);
        }
      } catch (error) {
        logger.error(`Error in curation afterSave hook for level ${curation.levelId}:`, error);
      }
      return;
    });

    // Add afterBulkUpdate hook for Curation model
    Curation.addHook('afterBulkUpdate', 'elasticsearchCurationBulkUpdate', async (options: any) => {
      logger.debug(`Curation bulk update hook triggered`);
      try {
        if (options.transaction) {
          await options.transaction.afterCommit(async () => {
            // If we have a specific curation ID, update that curation's level
            if (options.where?.id) {
              const curation = await Curation.findByPk(options.where.id);
              if (curation) {
                logger.debug(`Indexing level ${curation.levelId} after curation bulk update`);
                await this.indexLevel(curation.levelId);
              }
            }
            // If we have a levelId directly, update that level
            if (options.where?.levelId) {
              logger.debug(`Indexing level ${options.where.levelId} after curation bulk update`);
              await this.indexLevel(options.where.levelId);
            }
          });
        } else {
          if (options.where?.id) {
            const curation = await Curation.findByPk(options.where.id);
            if (curation) {
              await this.indexLevel(curation.levelId);
            }
          }
          if (options.where?.levelId) {
            await this.indexLevel(options.where.levelId);
          }
        }
      } catch (error) {
        logger.error(`Error in curation afterBulkUpdate hook:`, error);
      }
    });
  }

  private async getLevelWithRelations(levelId: number): Promise<Level | null> {
    logger.debug(`Getting level with relations for level ${levelId} ${typeof levelId}`);
    try {
      const level = await Level.findByPk(levelId, {
        include: [
          {
            model: Difficulty,
            as: 'difficulty'
          },
          {
            model: LevelAlias,
            as: 'aliases'
          },
          {
            model: LevelCredit,
            as: 'levelCredits',
            include: [
              {
                model: Creator,
                as: 'creator',
                include: [
                  {
                    model: CreatorAlias,
                    as: 'creatorAliases'
                  }
                ]
              }
            ]
          },
          {
            model: Team,
            as: 'teamObject',
            include: [
              {
                model: TeamAlias,
                as: 'teamAliases'
              }
            ]
          },
          {
            model: Curation,
            as: 'curation',
            include: [
              {
                model: CurationType,
                as: 'type'
              }
            ]
          }
        ],
      });
      logger.debug(`Level ${level}`);
      if (!level) return null;
      logger.debug(`Level ${level.id} isDeleted: ${level.isDeleted}`);
      const clears = await Pass.count({
        where: {
          levelId: levelId,
          isDeleted: false,
          isHidden: false,
        },
        include: [
          {
            model: Player,
            as: 'player',
            where: {
              isBanned: false
            }
          }
        ]
      });
      level.clears = clears;
      logger.debug(`Level ${level.id} has ${clears} clears`);
      return level;
    } catch (error) {
      throw error;
    }
  }

  private async getParsedLevel(id: number): Promise<ILevel | null> {
    const level = await this.getLevelWithRelations(id);
    if (!level) return null;
    const rating = await Rating.findOne({
      where: {
        levelId: id,
        [Op.not]: {confirmedAt: null}
      },
      order: [['confirmedAt', 'DESC']], // Get the most recent confirmed rating
      attributes: ['id', 'levelId', 'currentDifficultyId', 'lowDiff', 'requesterFR', 'averageDifficultyId', 'communityDifficultyId', 'confirmedAt']
    });
    const processedLevel = {
      ...level.get({ plain: true }),
      song: convertToPUA(level.song),
      artist: convertToPUA(level.artist),
      creator: convertToPUA(level.creator),
      charter: convertToPUA(level.charter),
      team: convertToPUA(level.team),
      videoLink: level.videoLink ? convertToPUA(level.videoLink) : null,
      dlLink: level.dlLink ? convertToPUA(level.dlLink) : null,
      legacyDllink: level.legacyDllink ? convertToPUA(level.legacyDllink) : null,
      // Process nested fields
      aliases: level.aliases?.map(alias => ({
        ...alias.get({ plain: true }),
        originalValue: convertToPUA(alias.originalValue),
        alias: convertToPUA(alias.alias)
      })),
      levelCredits: level.levelCredits?.map(credit => ({
        ...credit.get({ plain: true }),
        creator: credit.creator ? {
          ...credit.creator.get({ plain: true }),
          name: convertToPUA(credit.creator.name),
          creatorAliases: credit.creator.creatorAliases?.map(alias => ({
            ...alias.get({ plain: true }),
            name: convertToPUA(alias.name)
          }))
        } : null
      })),
      rating: {
        ...rating?.get({ plain: true }),
      },
      teamObject: level.teamObject ? {
        ...level.teamObject.get({ plain: true }),
        name: convertToPUA(level.teamObject.name),
        aliases: level.teamObject.teamAliases?.map(alias => ({
          ...alias.get({ plain: true }),
          name: convertToPUA(alias.name)
        }))
      } : null,
      curation: level.curation ? {
        ...level.curation.get({ plain: true }),
      } : null,
      isCurated: !!level.curation,

    };
    logger.debug(`Processed level ${id} videoLink: ${processedLevel.videoLink}`);
    return processedLevel as ILevel;
  }

  private async getPassWithRelations(passId: number): Promise<Pass | null> {
    const transaction = await sequelize.transaction();
    try {
      const pass = await Pass.findByPk(passId, {
        include: [
          {
          model: Player,
          as: 'player',
          attributes: ['name', 'country', 'isBanned'],
          include: [
            {
              model: User,
              as: 'user',
              attributes: ['avatarUrl', 'username']
            }
          ]
        },
        {
          model: Level,
          as: 'level',
          include: [
            {
              model: Difficulty,
              as: 'difficulty'
            },
            {
              model: LevelCredit,
              as: 'levelCredits',
              include: [
                {
                  model: Creator,
                  as: 'creator',
                  include: [
                    {
                      model: CreatorAlias,
                      as: 'creatorAliases'
                    }
                  ]
                }
              ]
            },
            {
              model: Team,
              as: 'teamObject',
              include: [
                {
                  model: TeamAlias,
                  as: 'teamAliases'
                }
              ]
            },
            {
              model: LevelAlias,
              as: 'aliases'
            }
          ]
        },
        {
          model: Judgement,
          as: 'judgements'
        }
      ]
    });
    await transaction.commit();
    return pass;
    } catch (error) {
      await safeTransactionRollback(transaction);
      throw error;
    }
  }
  
  private async getParsedPass(id: number): Promise<IPass | null> {
    const pass = await this.getPassWithRelations(id);
    if (!pass) return null;
    const processedPass = {
      ...pass.get({ plain: true }),
      vidTitle: pass.vidTitle ? convertToPUA(pass.vidTitle) : null,
      videoLink: pass.videoLink ? convertToPUA(pass.videoLink) : null,
      player: pass.player ? {
        ...pass.player.get({ plain: true }),
        name: convertToPUA(pass.player.name)
      } : null,
      level: pass.level ? {
        ...pass.level.get({ plain: true }),
        song: convertToPUA(pass.level.song),
        artist: convertToPUA(pass.level.artist)
      } : null
    };
    return processedPass as IPass;
  }


  public async indexLevel(level: Level | number): Promise<void> {
    const id = typeof level === 'number' ? level 
    : typeof level === 'string' ? parseInt(level)
    : level.id;
    try {
      const processedLevel = await this.getParsedLevel(id);
      if (processedLevel) {
        await client.index({
          index: levelIndexName,
          id: id.toString(),
          document: processedLevel,
          refresh: true // Force refresh to make the document immediately searchable
        });
      }
    } catch (error) {
      logger.error(`Error indexing level ${id}:`, error);
      throw error;
    }
  }

  public async reindexByCreatorId(creatorId: number): Promise<void> {
    const levels = await Level.findAll({
      include: [
        {
          model: LevelCredit,
          as: 'levelCredits',
          where: {creatorId},
        },
      ],
    });
    await this.reindexLevels(levels.map(level => level.id));
  }

  public async bulkIndexLevels(levels: Level[]): Promise<void> {
    try {
      const BATCH_SIZE = 200;
      const totalBatches = Math.ceil(levels.length / BATCH_SIZE);
      
      for (let i = 0; i < levels.length; i += BATCH_SIZE) {
        const batch = levels.slice(i, i + BATCH_SIZE);
        
        // Fetch the most recent confirmed rating for all levels in this batch
        const levelIds = batch.map(level => level.id);
        const ratings = await Rating.findAll({
          where: {
            levelId: { [Op.in]: levelIds },
            [Op.not]: { confirmedAt: null }
          },
          order: [['confirmedAt', 'DESC']], // Order by most recent first
          attributes: ['id', 'levelId', 'currentDifficultyId', 'lowDiff', 'requesterFR', 'averageDifficultyId', 'communityDifficultyId', 'confirmedAt']
        });
        
        // Create a map with only the most recent rating per level
        const ratingMap = new Map();
        ratings.forEach(rating => {
          if (!ratingMap.has(rating.levelId)) {
            ratingMap.set(rating.levelId, rating);
          }
        });
        
        const operations = batch.flatMap(level => {
          const rating = ratingMap.get(level.id);

          const processedLevel = {
            ...level.get({ plain: true }), // Convert to plain object
            song: convertToPUA(level.song),
            artist: convertToPUA(level.artist),
            creator: convertToPUA(level.creator),
            videoLink: convertToPUA(level.videoLink),
            dlLink: convertToPUA(level.dlLink),
            legacyDllink: level.legacyDllink ? convertToPUA(level.legacyDllink) : null,
            charter: convertToPUA(level.charter),
            team: convertToPUA(level.team),
            // Process nested fields
            aliases: level.aliases?.map(alias => ({
              ...alias.get({ plain: true }),
              originalValue: convertToPUA(alias.originalValue),
              alias: convertToPUA(alias.alias)
            })),
            levelCredits: level.levelCredits?.map(credit => ({
              ...credit.get({ plain: true }),
              creator: credit.creator ? {
                ...credit.creator.get({ plain: true }),
                name: convertToPUA(credit.creator.name),
                creatorAliases: credit.creator.creatorAliases?.map(alias => ({
                  ...alias.get({ plain: true }),
                  name: convertToPUA(alias.name)
                }))
              } : null
            })),
            rating: rating ? {
              ...rating.get({ plain: true }),
            } : null,
            teamObject: level.teamObject ? {
              ...level.teamObject.get({ plain: true }),
              name: convertToPUA(level.teamObject.name),
              aliases: level.teamObject.teamAliases?.map(alias => ({
                ...alias.get({ plain: true }),
                name: convertToPUA(alias.name)
              }))
            } : null,
            curation: level.curation ? {
              ...level.curation.get({ plain: true }),
              type: level.curation.type ? {
                ...level.curation.type.get({ plain: true })
              } : null
            } : null,
            isCurated: !!level.curation,
          };
          return [
            { index: { _index: levelIndexName, _id: level.id.toString() } },
            processedLevel
          ];
        });

        if (operations.length > 0) {
          await client.bulk({ operations });
        }
      }
      logger.debug(`Successfully indexed ${levels.length} levels in ${totalBatches} batches`);
    } catch (error) {
      logger.error('Error bulk indexing levels:', error);
      throw error;
    }
  }

  public async deleteLevel(level: Level): Promise<void> {
    try {
      await client.delete({
        index: levelIndexName,
        id: level.id.toString()
      });
    } catch (error) {
      logger.error(`Error deleting level ${level.id} from index:`, error);
      throw error;
    }
  }

  public async indexPass(pass: Pass | number): Promise<void> {
    const id = typeof pass === 'number' ? pass : pass.id;
    try {
      const pass = await this.getPassWithRelations(id);
      if (pass) {
      logger.debug(`Indexing pass ${id}`);
      // If we have a direct pass object with relations, use it directly
      const processedPass = pass.player && pass.level && pass.judgements ? {
        ...pass.get({ plain: true }),
        vidTitle: pass.vidTitle ? convertToPUA(pass.vidTitle) : null,
        videoLink: pass.videoLink ? convertToPUA(pass.videoLink) : null,
        player: pass.player ? {
          ...pass.player.get({ plain: true }),
          name: convertToPUA(pass.player.name),
          username: pass.player.user?.username,
          avatarUrl: pass.player.user?.avatarUrl || null
        } : null,
        level: pass.level ? {
          ...pass.level.get({ plain: true }),
          song: convertToPUA(pass.level.song),
          artist: convertToPUA(pass.level.artist)
        } : null
      } : await this.getParsedPass(pass.id);

      if (!processedPass) {
        logger.error(`Pass ${pass.id} not found`);
        return;
      }

      await client.index({
        index: passIndexName,
        id: pass.id.toString(),
        document: processedPass,
        refresh: true
        });
        logger.debug(`Successfully indexed pass ${pass.id}`);
      }
    } catch (error) {
      logger.error(`Error indexing pass ${id}:`, error);
      throw error;
    }
  }

  public async bulkIndexPasses(passes: any[]): Promise<void> {
    try {
      const BATCH_SIZE = 100;
      const totalBatches = Math.ceil(passes.length / BATCH_SIZE);
      
      for (let i = 0; i < passes.length; i += BATCH_SIZE) {
        const batch = passes.slice(i, i + BATCH_SIZE);
        const operations = batch.flatMap(pass => {
          const processedPass = {
            ...pass.get({ plain: true }),
            vidTitle: convertToPUA(pass.vidTitle),
            videoLink: convertToPUA(pass.videoLink),
            player: pass.player ? {
              ...pass.player.get({ plain: true }),
              name: convertToPUA(pass.player.name),
              username: pass.player.user?.username,
              avatarUrl: pass.player.user?.avatarUrl || null
            } : null,
            level: pass.level ? {
              ...pass.level.get({ plain: true }),
              song: convertToPUA(pass.level.song),
              artist: convertToPUA(pass.level.artist)
            } : null
          };
          return [
            { index: { _index: passIndexName, _id: pass.id.toString() } },
            processedPass
          ];
        });

        if (operations.length > 0) {
          await client.bulk({ operations });
        }
      }
      logger.debug(`Successfully indexed ${passes.length} passes in ${totalBatches} batches`);
    } catch (error) {
      logger.error('Error bulk indexing passes:', error);
      throw error;
    }
  }

  public async deletePass(pass: Pass): Promise<void> {
    try {
      await client.delete({
        index: passIndexName,
        id: pass.id.toString()
      });
    } catch (error) {
      logger.error(`Error deleting pass ${pass.id} from index:`, error);
      throw error;
    }
  }

  public async reindexLevels(levelIds?: number[]): Promise<void> {
    try {
      const levels = await Level.findAll({
        where: levelIds ? { id: { [Op.in]: levelIds } } : undefined,
        include: [
          {
            model: Difficulty,
            as: 'difficulty'
          },
          {
            model: LevelAlias,
            as: 'aliases'
          },
          {
            model: LevelCredit,
            as: 'levelCredits',
            include: [
              {
                model: Creator,
                as: 'creator',
                include: [
                  {
                    model: CreatorAlias,
                    as: 'creatorAliases'
                  }
                ]
              }
            ]
          },
          {
            model: Team,
            as: 'teamObject',
            include: [
              {
                model: TeamAlias,
                as: 'teamAliases'
              }
            ]
          },
          {
            model: Curation,
            as: 'curation',
            include: [
              {
                model: CurationType,
                as: 'type'
              }
            ]
          }
        ]
      });

      await this.bulkIndexLevels(levels);
    } catch (error) {
      logger.error('Error reindexing all levels:', error);
      throw error;
    }
  }

  public async reindexPasses(passIds?: number[]): Promise<void> {
    try {
      const passes = await Pass.findAll({
        where: passIds ? { id: { [Op.in]: passIds } } : undefined,
        include: [
          {
            model: Player,
            as: 'player',
            attributes: ['name', 'country', 'isBanned'],
            include: [
              {
                model: User,
                as: 'user',
                attributes: ['avatarUrl', 'username']
              }
            ]
          },
          {
            model: Level,
            as: 'level',
            include: [
              {
                model: Difficulty,
                as: 'difficulty'
              }
            ]
          },
          {
            model: Judgement,
            as: 'judgements'
          }
        ]
      });

      await this.bulkIndexPasses(passes);
      
    } catch (error) {
      logger.error('Error reindexing all passes:', error);
      throw error;
    }
  }

  private async resolveDifficultyRange(minDiff?: string, maxDiff?: string): Promise<number[]> {
    try {
      const [fromDiff, toDiff] = await Promise.all([
        minDiff
          ? Difficulty.findOne({
              where: { name: minDiff, type: 'PGU' },
              attributes: ['id', 'sortOrder'],
            })
          : null,
        maxDiff
          ? Difficulty.findOne({
              where: { name: maxDiff, type: 'PGU' },
              attributes: ['id', 'sortOrder'],
            })
          : null,
      ]);

      if (fromDiff || toDiff) {
        const pguDifficulties = await Difficulty.findAll({
          where: {
            type: 'PGU',
            sortOrder: {
              ...(fromDiff && { [Op.gte]: fromDiff.sortOrder }),
              ...(toDiff && { [Op.lte]: toDiff.sortOrder }),
            },
          },
          attributes: ['id'],
        });

        return pguDifficulties.map(d => d.id);
      }

      return [];
    } catch (error) {
      logger.error('Error resolving difficulty range:', error);
      return [];
    }
  }

  private async resolveSpecialDifficulties(specialDifficulties?: string[]): Promise<number[]> {
    try {
      if (!specialDifficulties?.length) return [];

      const specialDiffs = await Difficulty.findAll({
        where: {
          name: { [Op.in]: specialDifficulties },
          type: 'SPECIAL',
        },
        attributes: ['id'],
      });

      return specialDiffs.map(d => d.id);
    } catch (error) {
      logger.error('Error resolving special difficulties:', error);
      return [];
    }
  }

  private async resolveCurationTypes(curationTypeNames?: string[]): Promise<number[]> {
    try {
      if (!curationTypeNames?.length) return [];

      const curationTypes = await CurationType.findAll({
        where: {
          name: { [Op.in]: curationTypeNames },
        },
        attributes: ['id'],
      });

      return curationTypes.map(t => t.id);
    } catch (error) {
      logger.error('Error resolving curation types:', error);
      return [];
    }
  }

  private parseFieldSearch(term: string, isPassSearch: boolean = false): FieldSearch | null {
    // Trim the term here when parsing
    const trimmedTerm = term.trim();
    if (!trimmedTerm) return null;

    // Check for NOT operator
    const isNot = trimmedTerm.startsWith('\\!');
    const searchTerm = isNot ? trimmedTerm.slice(2) : trimmedTerm;

    // Define fields based on search type
    const levelFields = ['song', 'artist', 'charter', 'team', 'vfxer', 'creator', 'dlLink', 'legacyDllink', 'videolink'];
    const passFields = ['player', 'video', 'vidtitle', 'level.song', 'level.artist', 'level.dlLink'];
    const allowedFields = isPassSearch ? passFields : levelFields;

    // Check for exact match with equals sign
    const exactMatch = searchTerm.match(new RegExp(`^(${allowedFields.join('|')})=(.+)$`, 'i'));
    if (exactMatch) {
      const field = exactMatch[1].toLowerCase();
      const value = exactMatch[2].trim();
      const puaValue = convertToPUA(value);
      logger.debug(`Exact match search - Field: ${field}, Original value: ${value}, PUA value: ${puaValue}`);
      return {
        field,
        value: puaValue,
        exact: true,
        isNot
      };
    }

    // Check for partial match with colon
    const partialMatch = searchTerm.match(new RegExp(`^(${allowedFields.join('|')}):(.+)$`, 'i'));
    if (partialMatch) {
      const field = partialMatch[1].toLowerCase();
      const value = partialMatch[2].trim();
      const puaValue = convertToPUA(value);
      logger.debug(`Partial match search - Field: ${field}, Original value: ${value}, PUA value: ${puaValue}`);
      return {
        field,
        value: puaValue,
        exact: false,
        isNot
      };
    }

    // Handle general search term with NOT operator
    const puaValue = convertToPUA(searchTerm.trim());
    logger.debug(`General search - Original value: ${searchTerm.trim()}, PUA value: ${puaValue}`);
    return {
      field: 'any',
      value: puaValue,
      exact: false,
      isNot
    };
  }

  private parseSearchQuery(query: string, isPassSearch: boolean = false): SearchGroup[] {
    if (!query) return [];

    // Split by | for OR groups and handle trimming here
    const groups = query
      .split('|')
      .map(group => {
        // Split by comma for AND terms within each group
        const terms = group
          .split(',')
          .map(term => term.trim())
          .filter(term => term.length > 0)
          .map(term => {
            const fieldSearch = this.parseFieldSearch(term, isPassSearch);
            if (fieldSearch) {
              return fieldSearch;
            }
            return {
              field: 'any',
              value: term.trim(),
              exact: false,
              isNot: false
            };
          });

        return {
          terms,
          operation: 'AND' as const,
        };
      })
      .filter(group => group.terms.length > 0); // Remove empty groups

    return groups;
  }

  private buildFieldSearchQuery(fieldSearch: FieldSearch, excludeAliases: boolean = false): any {
    const { field, value, exact, isNot } = fieldSearch;
    // Note: value is already converted to PUA in parseFieldSearch
    const searchValue = prepareSearchTerm(value);
    logger.debug(`Building search query - Field: ${field}, PUA value: ${value}, Prepared value: ${searchValue}`);

    // For field-specific searches
    if (field !== 'any') {
      // For exact matches (using =), use term query with case-insensitive match
      if (exact) {
        // Handle role-based searches (charter, vfxer, creator)
        if (field === 'charter' || field === 'vfxer' || field === 'creator') {
          const query = {
            bool: {
              should: [
                // Search in root level creator field
                {
                  term: {
                    'creator.keyword': {
                      value: searchValue,
                      case_insensitive: true
                    }
                  }
                },
                // Search in nested levelCredits
                {
                  nested: {
                    path: 'levelCredits',
                    query: {
                      bool: {
                        must: [
                          {
                            term: {
                              'levelCredits.creator.name.keyword': {
                                value: searchValue,
                                case_insensitive: true
                              }
                            }
                          },
                          ...(field === 'charter' ? [{
                            term: {
                              'levelCredits.role.keyword': 'charter'
                            }
                          }] : []),
                          ...(field === 'vfxer' ? [{
                            term: {
                              'levelCredits.role.keyword': 'vfxer'
                            }
                          }] : [])
                        ]
                      }
                    }
                  }
                }
              ],
              minimum_should_match: 1
            }
          };
          return isNot ? { bool: { must_not: [query] } } : query;
        }

        // Handle download link search
        if (field === 'dllink') {
          const query = {
            term: {
              'dlLink.keyword': {
                value: searchValue,
                case_insensitive: true
              }
            }
          };
          return isNot ? { bool: { must_not: [query] } } : query;
        }

        if (field === 'legacydllink') {
          const query = {
            term: {
              'legacyDllink.keyword': {
                value: searchValue,
                case_insensitive: true
              }
            }
          };
          return isNot ? { bool: { must_not: [query] } } : query;
        }

        // Handle video link search
        if (field === 'videolink') {
          const wildcardValue = `*${searchValue}*`;
          const query = {
            bool: {
              should: [
                {
                  wildcard: {
                    'videoLink': {
                      value: wildcardValue,
                      case_insensitive: true
                    }
                  }
                }
              ],
              minimum_should_match: 1
            }
          };
          return isNot ? { bool: { must_not: [query] } } : query;
        }

        // Handle other exact matches
        const searchCondition = {
          term: {
            [`${field}.keyword`]: {
              value: searchValue,
              case_insensitive: true
            }
          }
        };

        // Handle team special case
        if (field === 'team') {
          const query = {
            bool: {
              should: [
                searchCondition,
                {
                  nested: {
                    path: 'teamObject',
                    query: {
                      bool: {
                        should: [
                          {
                            term: {
                              'teamObject.name.keyword': {
                                value: searchValue,
                                case_insensitive: true
                              }
                            }
                          },
                          ...(excludeAliases ? [] : [{
                            nested: {
                              path: 'teamObject.aliases',
                              query: {
                                term: {
                                  'teamObject.aliases.name.keyword': {
                                    value: searchValue,
                                    case_insensitive: true
                                  }
                                }
                              }
                            }
                          }])
                        ]
                      }
                    }
                  }
                }
              ]
            }
          };
          return isNot ? { bool: { must_not: [query] } } : query;
        }

        return isNot ? { bool: { must_not: [searchCondition] } } : searchCondition;
      }

      // For partial matches (using :), use wildcard query
      const wildcardValue = `*${searchValue}*`;

      // Handle role-based searches for partial matches
      if (field === 'charter' || field === 'vfxer' || field === 'creator') {
        const query = {
          bool: {
            should: [
              // Search in root level creator field
              {
                wildcard: {
                  'creator': {
                    value: wildcardValue,
                    case_insensitive: true
                  }
                }
              },
              // Search in nested levelCredits
              {
                nested: {
                  path: 'levelCredits',
                  query: {
                    bool: {
                      must: [
                        {
                          bool: {
                            should: [
                              {
                                wildcard: {
                                  'levelCredits.creator.name': {
                                    value: wildcardValue,
                                    case_insensitive: true
                                  }
                                }
                              },
                              ...(excludeAliases ? [] : [{
                                nested: {
                                  path: 'levelCredits.creator.creatorAliases',
                                  query: {
                                    wildcard: {
                                      'levelCredits.creator.creatorAliases.name': {
                                        value: wildcardValue,
                                        case_insensitive: true
                                      }
                                    }
                                  }
                                }
                              }])
                            ]
                          }
                        },
                        ...(field === 'charter' ? [{
                          term: {
                            'levelCredits.role.keyword': 'charter'
                          }
                        }] : []),
                        ...(field === 'vfxer' ? [{
                          term: {
                            'levelCredits.role.keyword': 'vfxer'
                          }
                        }] : [])
                      ]
                    }
                  }
                }
              }
            ],
            minimum_should_match: 1
          }
        };
        return isNot ? { bool: { must_not: [query] } } : query;
      }

      if (field === 'legacydllink') {
        const query = {
          wildcard: {
            'legacyDllink': {
              value: wildcardValue,
              case_insensitive: true
            }
          }
        };
        return isNot ? { bool: { must_not: [query] } } : query;
      }

      // Handle download link partial match
      if (field === 'dllink') {
        const query = {
          wildcard: {
            'dlLink': {
              value: wildcardValue,
              case_insensitive: true
            }
          }
        };
        return isNot ? { bool: { must_not: [query] } } : query;
      }

      // Handle video link partial match
      if (field === 'videolink') {
        const query = {
          wildcard: {
            'videoLink': {
              value: wildcardValue,
              case_insensitive: true
            }
          }
        };
        return isNot ? { bool: { must_not: [query] } } : query;
      }

      // Handle other partial matches
      const searchCondition = {
        wildcard: {
          [field]: {
            value: wildcardValue,
            case_insensitive: true
          }
        }
      };

      // Handle team special case
      if (field === 'team') {
        const query = {
          bool: {
            should: [
              searchCondition,
              {
                nested: {
                  path: 'teamObject',
                  query: {
                    bool: {
                      should: [
                        {
                          wildcard: {
                            'teamObject.name': {
                              value: wildcardValue,
                              case_insensitive: true
                            }
                          }
                        },
                        ...(excludeAliases ? [] : [{
                          nested: {
                            path: 'teamObject.aliases',
                            query: {
                              wildcard: {
                                'teamObject.aliases.name': {
                                  value: wildcardValue,
                                  case_insensitive: true
                                }
                              }
                            }
                          }
                        }])
                      ]
                    }
                  }
                }
              }
            ]
          }
        };
        return isNot ? { bool: { must_not: [query] } } : query;
      }

      return isNot ? { bool: { must_not: [searchCondition] } } : searchCondition;
    }

    // For general searches (field === 'any'), use wildcard search across all fields
    const wildcardValue = `*${searchValue}*`;
    const query = {
      bool: {
        should: [
          { wildcard: { song: { value: wildcardValue, case_insensitive: true } } },
          { wildcard: { artist: { value: wildcardValue, case_insensitive: true } } },
          { wildcard: { creator: { value: wildcardValue, case_insensitive: true } } },
          ...(excludeAliases ? [] : [{
            nested: {
              path: 'aliases',
              query: {
                wildcard: {
                  'aliases.alias': {
                    value: wildcardValue,
                    case_insensitive: true
                  }
                }
              }
            }
          }]),
          {
            nested: {
              path: 'levelCredits',
              query: {
                bool: {
                  should: [
                    {
                      wildcard: {
                        'levelCredits.creator.name': {
                          value: wildcardValue,
                          case_insensitive: true
                        }
                      }
                    },
                    ...(excludeAliases ? [] : [{
                      nested: {
                        path: 'levelCredits.creator.creatorAliases',
                        query: {
                          wildcard: {
                            'levelCredits.creator.creatorAliases.name': {
                              value: wildcardValue,
                              case_insensitive: true
                            }
                          }
                        }
                      }
                    }])
                  ]
                }
              }
            }
          }
        ]
      }
    };
    return isNot ? { bool: { must_not: [query] } } : query;
  }

  public async searchLevels(query: string, filters: any = {}): Promise<{ hits: any[], total: number }> {
    try {
      const must: any[] = [];
      const should: any[] = [];

<<<<<<< HEAD
=======


>>>>>>> 3a9b5f93
      // Handle text search with new parsing
      if (query) {
        if (query.length > 255) {
          query = query.substring(0, 255);
        }
        const searchGroups = this.parseSearchQuery(query.trim(), false);
        if (searchGroups.length > 0) {
          const orConditions = searchGroups.map(group => {
            const andConditions = group.terms.map(term => this.buildFieldSearchQuery(term, filters.excludeAliases === 'true'));

            return andConditions.length === 1
              ? andConditions[0]
              : { bool: { must: andConditions } };
          });

          should.push(...orConditions);
        }
      }

      // Handle filters
      if (!filters.deletedFilter || filters.deletedFilter === 'hide') {
        must.push({ term: { isDeleted: false } });
        must.push({ term: { isHidden: false } });
      } else if (filters.deletedFilter === 'only') {
        must.push({ bool: { should: [{ term: { isDeleted: true } }, { term: { isHidden: true } }] } });
      }

      if (filters.clearedFilter === 'hide') {
        must.push({ term: { clears: 0 } });
      } else if (filters.clearedFilter === 'only') {
        must.push({ range: { clears: { gt: 0 } } });
      }

      if (filters.availableDlFilter === 'only') {
        must.push({
          bool: {
            should: [
              { term: { isExternallyAvailable: true } },
              {
                bool: {
                  must: [
                    { exists: { field: 'dlLink' } },
                    { 
                      bool: {
                        must_not: [
                          { term: { 'dlLink.keyword': '' } }
                        ]
                      }
                    }
                  ]
                }
              },
              {
                bool: {
                  must: [
                    { exists: { field: 'workshopLink' } },
                    { 
                      bool: {
                        must_not: [
                          { term: { 'workshopLink.keyword': '' } }
                        ]
                      }
                    }
                  ]
                }
              }
            ],
            minimum_should_match: 1
          }
        });
      } else if (filters.availableDlFilter === 'hide') {
        must.push({
          bool: {
            must_not: [
              {
                bool: {
                  should: [
                    { term: { isExternallyAvailable: true } },
                    {
                      bool: {
                        must: [
                          { exists: { field: 'dlLink' } },
                          { 
                            bool: {
                              must_not: [
                                { term: { 'dlLink.keyword': '' } }
                              ]
                            }
                          }
                        ]
                      }
                    },
                    {
                      bool: {
                        must: [
                          { exists: { field: 'workshopLink' } },
                          { 
                            bool: {
                              must_not: [
                                { term: { 'workshopLink.keyword': '' } }
                              ]
                            }
                          }
                        ]
                      }
                    }
                  ],
                  minimum_should_match: 1
                }
              }
            ]
          }
        });
      }

      // Handle curated types filter
      if (filters.curatedTypesFilter === 'only') {
        must.push({ term: { isCurated: true } });
      } else if (filters.curatedTypesFilter === 'hide') {
        must.push({ term: { isCurated: false } });
      } else if (filters.curatedTypesFilter && filters.curatedTypesFilter !== 'show') {
        // Handle specific curation type names (comma-separated)
        const curationTypeNames = filters.curatedTypesFilter.split(',').map((name: string) => name.trim());
        if (curationTypeNames.length > 0) {
          const curationTypeIds = await this.resolveCurationTypes(curationTypeNames);
          if (curationTypeIds.length > 0) {
            must.push({
              nested: {
                path: 'curation',
                query: {
                  bool: {
                    should: curationTypeIds.map(typeId => ({
                      term: { 'curation.typeId': typeId }
                    })),
                    minimum_should_match: 1
                  }
                }
              }
            });
          }
        }
      }

      // Handle hideVerified filter
      if (filters.hideVerified === 'true') {
        must.push({
          bool: {
            must: [
              {
                nested: {
                  path: 'levelCredits',
                  query: {
                    bool: {
                      must: [
                        { term: { 'levelCredits.isVerified': false } }
                      ]
                    }
                  }
                }
              }
            ]
          }
        });
      }

      // Handle liked levels filter
      if (filters.likedLevelIds?.length > 0) {
        must.push({
          terms: {
            id: filters.likedLevelIds
          }
        });
      }

      // Handle difficulty filters
      if (filters.pguRange || filters.specialDifficulties) {
        const difficultyConditions = [];
        
        // Resolve PGU range to IDs
        if (filters.pguRange) {
          const { from, to } = filters.pguRange;
          const pguIds = await this.resolveDifficultyRange(from, to);
          if (pguIds.length > 0) {
            difficultyConditions.push({
              terms: {
                "diffId": pguIds
              }
            });
          }
        }

        // Resolve special difficulties to IDs
        if (filters.specialDifficulties?.length > 0) {
          const specialIds = await this.resolveSpecialDifficulties(filters.specialDifficulties);
          if (specialIds.length > 0) {
            difficultyConditions.push({
              terms: {
                "diffId": specialIds
              }
            });
          }
        }

        if (difficultyConditions.length > 0) {
          must.push({ bool: { should: difficultyConditions } });
        }
      }

      const searchQuery = {
        bool: {
          must,
          ...(should.length > 0 && { should, minimum_should_match: 1 })
        }
      };

      // Validate and limit offset to prevent integer overflow
      const maxOffset = 2147483647; // Maximum 32-bit integer
      const maxResultWindow = 10000; // Elasticsearch's default max_result_window
      const offset = Math.min(Math.max(0, Number(filters.offset) || 0), maxOffset);
      const limit = Math.min(100, Math.max(1, Number(filters.limit) || 30));

      // If we need to access results beyond maxResultWindow, use scroll API
      if (offset + limit > maxResultWindow) {
        return this.searchLevelsWithScroll(searchQuery, filters.sort, offset, limit);
      }

      // Regular search for results within maxResultWindow
      const response = await client.search({
        index: levelIndexName,
        query: searchQuery,
        sort: this.getSortOptions(filters.sort),
        from: offset,
        size: limit
      });

      // Convert PUA characters back to original special characters in the results
      const hits = response.hits.hits.map(hit => {
        const source = hit._source as Record<string, any>;
        return this.convertPUAFields(source);
      });

      return {
        hits,
        total: response.hits.total ? (typeof response.hits.total === 'number' ? response.hits.total : response.hits.total.value) : 0
      };
    } catch (error) {
      logger.error('Error searching levels:', error);
      throw error;
    }
  }

  private async searchLevelsWithScroll(
    searchQuery: any,
    sort: string | undefined,
    offset: number,
    limit: number
  ): Promise<{ hits: any[], total: number }> {
    try {
      // Get sort options
      const sortOptions = this.getSortOptions(sort);
      
      // Check if we should use regular search instead of scroll
      if (this.shouldUseRegularSearch(sortOptions)) {
        logger.warn('Using regular search instead of scroll due to sort type');
        return this.searchLevelsWithRegularSearch(searchQuery, sortOptions, offset, limit);
      }

      // Initialize scroll with optimized settings
      const initialResponse = await client.search({
        index: levelIndexName,
        query: this.optimizeQueryForScroll(searchQuery),
        sort: sortOptions,
        size: Math.min(1000, offset + limit),
        scroll: '1m',
        track_total_hits: true, // Ensure accurate total count
        track_scores: true // Keep scores for sorting
      });

      const scrollId = initialResponse._scroll_id;
      let hits: any[] = [];
      let total = initialResponse.hits.total ? 
        (typeof initialResponse.hits.total === 'number' ? initialResponse.hits.total : initialResponse.hits.total.value) : 0;

      try {
        // Process initial batch
        hits = initialResponse.hits.hits.map(hit => {
          const source = hit._source as Record<string, any>;
          return this.convertPUAFields(source);
        });

        // If we need more results, continue scrolling
        let scrollCount = 0;
        const maxScrolls = Math.ceil((offset + limit) / 1000) + 1; // Add 1 for safety

        while (hits.length < offset + limit && scrollCount < maxScrolls) {
          const scrollResponse = await client.scroll({
            scroll_id: scrollId,
            scroll: '1m'
          });

          if (scrollResponse.hits.hits.length === 0) {
            break; // No more results
          }

          const newHits = scrollResponse.hits.hits.map(hit => {
            const source = hit._source as Record<string, any>;
            return this.convertPUAFields(source);
          });

          hits = hits.concat(newHits);
          scrollCount++;

          // Log progress for long-running scrolls
          if (scrollCount % 5 === 0) {
            logger.debug(`Scroll progress: ${hits.length} results fetched after ${scrollCount} scrolls`);
          }
        }

        // Slice the results to get the requested range
        hits = hits.slice(offset, offset + limit);

        return { hits, total };
      } finally {
        // Clean up scroll context
        if (scrollId) {
          await client.clearScroll({ scroll_id: scrollId });
        }
      }
    } catch (error) {
      logger.error('Error in scroll search:', error);
      throw error;
    }
  }

  private shouldUseRegularSearch(sortOptions: any[]): boolean {
    // Check if any sort option uses random or script
    return sortOptions.some(option => 
      option._script !== undefined || 
      (typeof option === 'object' && Object.keys(option).some(key => key === '_script'))
    );
  }

  private async searchLevelsWithRegularSearch(
    searchQuery: any,
    sortOptions: any[],
    offset: number,
    limit: number
  ): Promise<{ hits: any[], total: number }> {
    try {
      // For random sorting, we'll use a different approach
      if (this.isRandomSort(sortOptions)) {
        return this.searchLevelsWithRandomSort(searchQuery, offset, limit);
      }

      // For other cases, use regular search with increased max_result_window
      const response = await client.search({
        index: levelIndexName,
        query: searchQuery,
        sort: sortOptions,
        from: offset,
        size: limit,
        track_total_hits: true
      });

      const hits = response.hits.hits.map(hit => {
        const source = hit._source as Record<string, any>;
        return this.convertPUAFields(source);
      });

      return {
        hits,
        total: response.hits.total ? (typeof response.hits.total === 'number' ? response.hits.total : response.hits.total.value) : 0
      };
    } catch (error) {
      logger.error('Error in regular search:', error);
      throw error;
    }
  }

  private isRandomSort(sortOptions: any[]): boolean {
    return sortOptions.some(option => 
      option._script?.script === 'Math.random()'
    );
  }

  private async searchLevelsWithRandomSort(
    searchQuery: any,
    offset: number,
    limit: number
  ): Promise<{ hits: any[], total: number }> {
    try {
      // For random sorting, we'll use a different approach:
      // 1. Get total count
      const countResponse = await client.count({
        index: levelIndexName,
        query: searchQuery
      });

      const total = countResponse.count;

      // 2. Generate random offsets
      const randomOffsets = new Set<number>();
      while (randomOffsets.size < limit) {
        const randomOffset = Math.floor(Math.random() * total);
        randomOffsets.add(randomOffset);
      }

      // 3. Fetch results for each random offset
      const hits = await Promise.all(
        Array.from(randomOffsets).map(async (randomOffset) => {
          const response = await client.search({
            index: levelIndexName,
            query: searchQuery,
            from: randomOffset,
            size: 1
          });

          if (response.hits.hits.length > 0) {
            const source = response.hits.hits[0]._source as Record<string, any>;
            return this.convertPUAFields(source);
          }
          return null;
        })
      );

      return {
        hits: hits.filter(hit => hit !== null),
        total
      };
    } catch (error) {
      logger.error('Error in random sort search:', error);
      throw error;
    }
  }

  private optimizeQueryForScroll(searchQuery: any): any {
    // Create a deep copy of the query
    const optimizedQuery = JSON.parse(JSON.stringify(searchQuery));

    // Optimize wildcard queries
    if (optimizedQuery.bool) {
      if (optimizedQuery.bool.should) {
        optimizedQuery.bool.should = optimizedQuery.bool.should.map((should: any) => {
          if (should.wildcard) {
            // Convert leading wildcards to match_phrase for better performance
            Object.keys(should.wildcard).forEach(field => {
              const value = should.wildcard[field].value;
              if (value.startsWith('*') && !value.endsWith('*')) {
                should.match_phrase = {
                  [field]: value.substring(1)
                };
                delete should.wildcard;
              }
            });
          }
          return should;
        });
      }
    }

    return optimizedQuery;
  }

  private convertPUAFields(source: Record<string, any>): any {
    return {
      ...source,
      song: convertFromPUA(source.song as string),
      artist: convertFromPUA(source.artist as string),
      creator: convertFromPUA(source.creator as string),
      charter: convertFromPUA(source.charter as string),
      team: convertFromPUA(source.team as string),
      videoLink: convertFromPUA(source.videoLink as string),
      dlLink: convertFromPUA(source.dlLink as string),
      legacyDllink: convertFromPUA(source.legacyDllink as string),
      aliases: source.aliases?.map((alias: Record<string, any>) => ({
        ...alias,
        originalValue: convertFromPUA(alias.originalValue as string),
        alias: convertFromPUA(alias.alias as string)
      })),
      levelCredits: source.levelCredits?.map((credit: Record<string, any>) => ({
        ...credit,
        creator: credit.creator ? {
          ...credit.creator,
          name: convertFromPUA(credit.creator.name as string),
          creatorAliases: credit.creator.creatorAliases?.map((alias: Record<string, any>) => ({
            ...alias,
            name: convertFromPUA(alias.name as string)
          }))
        } : null
      })),
      teamObject: source.teamObject ? {
        ...source.teamObject,
        name: convertFromPUA(source.teamObject.name as string),
        aliases: source.teamObject.aliases?.map((alias: Record<string, any>) => ({
          ...alias,
          name: convertFromPUA(alias.name as string)
        }))
      } : null
    };
  }

  private getSortOptions(sort?: string): any[] {
    const direction = sort?.split('_').pop() === 'ASC' ? 'asc' : 'desc';
    
    switch (sort?.split('_').slice(0, -1).join('_')) {
      case 'RECENT':
        return [{ id: direction }];
      case 'DIFF':
        return [{ 'difficulty.sortOrder': direction }, { id: 'desc' }];
      case 'CLEARS':
        return [{ clears: direction }, { id: 'desc' }];
      case 'LIKES':
        return [{ likes: direction }, { id: 'desc' }];
      case 'RATING_ACCURACY':
        return [{ ratingAccuracy: direction }, { id: 'desc' }];
      case 'RATING_ACCURACY_VOTES':
        return [{ totalRatingAccuracyVotes: direction }, { id: 'desc' }];
      case 'RANDOM':
        return [{ _script: { script: 'Math.random()', type: 'number' } }];
      default:
        return [{ id: 'desc' }];
    }
  }

  public async searchPasses(query: string, filters: any = {}): Promise<{ hits: any[], total: number }> {
    try {
      const must: any[] = [];
      const should: any[] = [];

<<<<<<< HEAD
=======


>>>>>>> 3a9b5f93
      // Handle text search with new parsing
      if (query) {
        if (query.length > 255) {
          query = query.substring(0, 255);
        }
        const searchGroups = this.parseSearchQuery(query.trim(), true);
        if (searchGroups.length > 0) {
          const orConditions = searchGroups.map(group => {
            const andConditions = group.terms.map(term => this.buildPassFieldSearchQuery(term));

            return andConditions.length === 1
              ? andConditions[0]
              : { bool: { must: andConditions } };
          });

          should.push(...orConditions);
        }
      }

      // Handle filters
      if (!filters.deletedFilter || filters.deletedFilter === 'hide') {
        must.push({ term: { isDeleted: false } });
        must.push({ term: { 'level.isHidden': false } });
        must.push({ term: { 'level.isDeleted': false } });
      } else if (filters.deletedFilter === 'only') {
        must.push({ term: { isDeleted: true } });
        must.push({ term: { 'level.isHidden': true } });
        must.push({ term: { 'level.isDeleted': true } });
      }

      // Handle key flag filter
      if (filters.keyFlag) {
        switch (filters.keyFlag) {
          case '12k':
            must.push({ term: { is12K: true } });
            break;
          case '16k':
            must.push({ term: { is16K: true } });
            break;
        }
      }

      // Handle difficulty filters
      if (filters.minDiff || filters.maxDiff || filters.specialDifficulties) {
        const difficultyConditions = [];
        
        // Handle PGU range
        if (filters.minDiff || filters.maxDiff) {
          const [fromDiff, toDiff] = await Promise.all([
            filters.minDiff
              ? Difficulty.findOne({
                  where: { name: filters.minDiff, type: 'PGU' },
                  attributes: ['id', 'sortOrder'],
                })
              : null,
            filters.maxDiff
              ? Difficulty.findOne({
                  where: { name: filters.maxDiff, type: 'PGU' },
                  attributes: ['id', 'sortOrder'],
                })
              : null,
          ]);

          if (fromDiff || toDiff) {
            const pguDifficulties = await Difficulty.findAll({
              where: {
                type: 'PGU',
                sortOrder: {
                  ...(fromDiff && { [Op.gte]: fromDiff.sortOrder }),
                  ...(toDiff && { [Op.lte]: toDiff.sortOrder }),
                },
              },
              attributes: ['id'],
            });

            if (pguDifficulties.length > 0) {
              difficultyConditions.push({
                terms: {
                  "level.diffId": pguDifficulties.map(d => d.id)
                }
              });
            }
          }
        }

        // Handle special difficulties
        if (filters.specialDifficulties?.length > 0) {
          const specialDiffs = await Difficulty.findAll({
            where: {
              name: { [Op.in]: filters.specialDifficulties },
              type: 'SPECIAL',
            },
            attributes: ['id'],
          });

          if (specialDiffs.length > 0) {
            difficultyConditions.push({
              terms: {
                "level.diffId": specialDiffs.map(d => d.id)
              }
            });
          }
        }

        if (difficultyConditions.length > 0) {
          must.push({ bool: { should: difficultyConditions } });
        }
      }

      const searchQuery = {
        bool: {
          must,
          ...(should.length > 0 && { should, minimum_should_match: 1 })
        }
      };

      // Validate and limit offset to prevent integer overflow
      const maxOffset = 2147483647; // Maximum 32-bit integer
      const maxResultWindow = 10000; // Elasticsearch's default max_result_window
      const offset = Math.min(Math.max(0, Number(filters.offset) || 0), maxOffset);
      const limit = Math.min(100, Math.max(1, Number(filters.limit) || 30));

      // If we need to access results beyond maxResultWindow, use scroll API
      if (offset + limit > maxResultWindow) {
        return this.searchPassesWithScroll(searchQuery, filters.sort, offset, limit);
      }

      // Regular search for results within maxResultWindow
      const response = await client.search({
        index: passIndexName,
        query: searchQuery,
        sort: this.getPassSortOptions(filters.sort),
        from: offset,
        size: limit,
        track_total_hits: true
      });

      // Convert PUA characters back to original special characters in the results
      const hits = response.hits.hits.map(hit => {
        const source = hit._source as Record<string, any>;
        return this.convertPassPUAFields(source);
      });

      return {
        hits,
        total: response.hits.total ? (typeof response.hits.total === 'number' ? response.hits.total : response.hits.total.value) : 0
      };
    } catch (error) {
      logger.error('Error searching passes:', error);
      throw error;
    }
  }

  private async searchPassesWithScroll(
    searchQuery: any,
    sort: string | undefined,
    offset: number,
    limit: number
  ): Promise<{ hits: any[], total: number }> {
    try {
      // Get sort options
      const sortOptions = this.getPassSortOptions(sort);
      
      // Check if we should use regular search instead of scroll
      if (this.shouldUseRegularSearch(sortOptions)) {
        logger.warn('Using regular search instead of scroll due to sort type');
        return this.searchPassesWithRegularSearch(searchQuery, sortOptions, offset, limit);
      }

      // Initialize scroll with optimized settings
      const initialResponse = await client.search({
        index: passIndexName,
        query: this.optimizeQueryForScroll(searchQuery),
        sort: sortOptions,
        size: Math.min(1000, offset + limit),
        scroll: '1m',
        track_total_hits: true,
        track_scores: true
      });

      const scrollId = initialResponse._scroll_id;
      let hits: any[] = [];
      let total = initialResponse.hits.total ? 
        (typeof initialResponse.hits.total === 'number' ? initialResponse.hits.total : initialResponse.hits.total.value) : 0;

      try {
        // Process initial batch
        hits = initialResponse.hits.hits.map(hit => {
          const source = hit._source as Record<string, any>;
          return this.convertPassPUAFields(source);
        });

        // If we need more results, continue scrolling
        let scrollCount = 0;
        const maxScrolls = Math.ceil((offset + limit) / 1000) + 1; // Add 1 for safety

        while (hits.length < offset + limit && scrollCount < maxScrolls) {
          const scrollResponse = await client.scroll({
            scroll_id: scrollId,
            scroll: '1m'
          });

          if (scrollResponse.hits.hits.length === 0) {
            break; // No more results
          }

          const newHits = scrollResponse.hits.hits.map(hit => {
            const source = hit._source as Record<string, any>;
            return this.convertPassPUAFields(source);
          });

          hits = hits.concat(newHits);
          scrollCount++;

          // Log progress for long-running scrolls
          if (scrollCount % 5 === 0) {
            logger.debug(`Scroll progress: ${hits.length} results fetched after ${scrollCount} scrolls`);
          }
        }

        // Slice the results to get the requested range
        hits = hits.slice(offset, offset + limit);

        return { hits, total };
      } finally {
        // Clean up scroll context
        if (scrollId) {
          await client.clearScroll({ scroll_id: scrollId });
        }
      }
    } catch (error) {
      logger.error('Error in scroll search:', error);
      throw error;
    }
  }

  private async searchPassesWithRegularSearch(
    searchQuery: any,
    sortOptions: any[],
    offset: number,
    limit: number
  ): Promise<{ hits: any[], total: number }> {
    try {
      // For random sorting, we'll use a different approach
      if (this.isRandomSort(sortOptions)) {
        return this.searchPassesWithRandomSort(searchQuery, offset, limit);
      }

      // For other cases, use regular search with increased max_result_window
      const response = await client.search({
        index: passIndexName,
        query: searchQuery,
        sort: sortOptions,
        from: offset,
        size: limit,
        track_total_hits: true
      });

      const hits = response.hits.hits.map(hit => {
        const source = hit._source as Record<string, any>;
        return this.convertPassPUAFields(source);
      });

      return {
        hits,
        total: response.hits.total ? (typeof response.hits.total === 'number' ? response.hits.total : response.hits.total.value) : 0
      };
    } catch (error) {
      logger.error('Error in regular search:', error);
      throw error;
    }
  }

  private async searchPassesWithRandomSort(
    searchQuery: any,
    offset: number,
    limit: number
  ): Promise<{ hits: any[], total: number }> {
    try {
      // For random sorting, we'll use a different approach:
      // 1. Get total count
      const countResponse = await client.count({
        index: passIndexName,
        query: searchQuery
      });

      const total = countResponse.count;

      // 2. Generate random offsets
      const randomOffsets = new Set<number>();
      while (randomOffsets.size < limit) {
        const randomOffset = Math.floor(Math.random() * total);
        randomOffsets.add(randomOffset);
      }

      // 3. Fetch results for each random offset
      const hits = await Promise.all(
        Array.from(randomOffsets).map(async (randomOffset) => {
          const response = await client.search({
            index: passIndexName,
            query: searchQuery,
            from: randomOffset,
            size: 1
          });

          if (response.hits.hits.length > 0) {
            const source = response.hits.hits[0]._source as Record<string, any>;
            return this.convertPassPUAFields(source);
          }
          return null;
        })
      );

      return {
        hits: hits.filter(hit => hit !== null),
        total
      };
    } catch (error) {
      logger.error('Error in random sort search:', error);
      throw error;
    }
  }

  private convertPassPUAFields(source: Record<string, any>): any {
    return {
      ...source,
      vidTitle: convertFromPUA(source.vidTitle as string),
      videoLink: convertFromPUA(source.videoLink as string),
      player: source.player ? {
        ...source.player,
        name: convertFromPUA(source.player.name as string)
      } : null,
      level: source.level ? {
        ...source.level,
        song: convertFromPUA(source.level.song as string),
        artist: convertFromPUA(source.level.artist as string)
      } : null
    };
  }

  private getPassSortOptions(sort?: string): any[] {
    const direction = sort?.split('_').pop() === 'ASC' ? 'asc' : 'desc';
    
    switch (sort?.split('_').slice(0, -1).join('_')) {
      case 'RECENT':
        return [{ vidUploadTime: direction }];
      case 'SCORE':
        return [{ scoreV2: direction }, { id: 'desc' }];
      case 'XACC':
        return [{ accuracy: direction }, { scoreV2: 'desc' }, { id: 'desc' }];
      case 'DIFF':
        return [{ 'level.difficulty.sortOrder': direction }, { scoreV2: 'desc' }, { id: 'desc' }];
      case 'RANDOM':
        return [{ _script: { script: 'Math.random()', type: 'number' } }];
      default:
        return [{ scoreV2: 'desc' }, { id: 'desc' }];
    }
  }

  private buildPassFieldSearchQuery(fieldSearch: FieldSearch): any {
    const { field, value, exact, isNot } = fieldSearch;
    // Note: value is already converted to PUA in parseFieldSearch
    const searchValue = prepareSearchTerm(value);
    logger.debug(`Building pass search query - Field: ${field}, PUA value: ${value}, Prepared value: ${searchValue}`);

    // For field-specific searches
    if (field !== 'any') {
      // For exact matches (using =), use term query with case-insensitive match
      if (exact) {
        // Handle player search
        if (field === 'player') {
          const query = {
            bool: {
              should: [
                { term: { 'player.name.keyword': { value: searchValue, case_insensitive: true } } },
                { term: { 'player.username.keyword': { value: searchValue, case_insensitive: true } } }
              ],
              minimum_should_match: 1
            }
          };
          return isNot ? { bool: { must_not: [query] } } : query;
        }

        // Handle video link search
        if (field === 'video') {
          const wildcardValue = `*${searchValue}*`;
          const query = {
            wildcard: {
              'videoLink': {
                value: wildcardValue,
                case_insensitive: true
              }
            }
          };
          return isNot ? { bool: { must_not: [query] } } : query;
        }

        // Handle video title search
        if (field === 'vidtitle') {
          const query = {
            term: {
              'vidTitle.keyword': {
                value: searchValue,
                case_insensitive: true
              }
            }
          };
          return isNot ? { bool: { must_not: [query] } } : query;
        }

        // Handle level song search
        if (field === 'level.song') {
          const query = {
            term: {
              'level.song.keyword': {
                value: searchValue,
                case_insensitive: true
              }
            }
          };
          return isNot ? { bool: { must_not: [query] } } : query;
        }

        // Handle level artist search
        if (field === 'level.artist') {
          const query = {
            term: {
              'level.artist.keyword': {
                value: searchValue,
                case_insensitive: true
              }
            }
          };
          return isNot ? { bool: { must_not: [query] } } : query;
        }

        // Handle level download link search
        if (field === 'level.dlLink') {
          const wildcardValue = `*${searchValue}*`;
          const query = {
            wildcard: {
              'level.dlLink': {
                value: wildcardValue,
                case_insensitive: true
              }
            }
          };
          return isNot ? { bool: { must_not: [query] } } : query;
        }

        // Handle other exact matches
        const searchCondition = {
          term: {
            [`${field}.keyword`]: {
              value: searchValue,
              case_insensitive: true
            }
          }
        };
        return isNot ? { bool: { must_not: [searchCondition] } } : searchCondition;
      }

      // For partial matches (using :), use wildcard query
      const wildcardValue = `*${searchValue}*`;

      // Handle player search for partial matches
      if (field === 'player') {
        const query = {
          bool: {
            should: [
              { wildcard: { 'player.name': { value: wildcardValue, case_insensitive: true } } },
              { wildcard: { 'player.username': { value: wildcardValue, case_insensitive: true } } }
            ],
            minimum_should_match: 1
          }
        };
        return isNot ? { bool: { must_not: [query] } } : query;
      }

      // Handle video link partial match
      if (field === 'video') {
        const query = {
          wildcard: {
            'videoLink': {
              value: wildcardValue,
              case_insensitive: true
            }
          }
        };
        return isNot ? { bool: { must_not: [query] } } : query;
      }

      // Handle video title partial match
      if (field === 'vidtitle') {
        const query = {
          wildcard: {
            'vidTitle': {
              value: wildcardValue,
              case_insensitive: true
            }
          }
        };
        return isNot ? { bool: { must_not: [query] } } : query;
      }

      // Handle level song partial match
      if (field === 'level.song') {
        const query = {
          wildcard: {
            'level.song': {
              value: wildcardValue,
              case_insensitive: true
            }
          }
        };
        return isNot ? { bool: { must_not: [query] } } : query;
      }

      // Handle level artist partial match
      if (field === 'level.artist') {
        const query = {
          wildcard: {
            'level.artist': {
              value: wildcardValue,
              case_insensitive: true
            }
          }
        };
        return isNot ? { bool: { must_not: [query] } } : query;
      }

      // Handle level download link partial match
      if (field === 'level.dlLink') {
        const query = {
          wildcard: {
            'level.dlLink': {
              value: wildcardValue,
              case_insensitive: true
            }
          }
        };
        return isNot ? { bool: { must_not: [query] } } : query;
      }

      // Handle other partial matches
      const searchCondition = {
        wildcard: {
          [field]: {
            value: wildcardValue,
            case_insensitive: true
          }
        }
      };
      return isNot ? { bool: { must_not: [searchCondition] } } : searchCondition;
    }

    // For general searches (field === 'any'), use wildcard search across all pass fields
    const wildcardValue = `*${searchValue}*`;
    const query = {
      bool: {
        should: [
          { wildcard: { 'player.name': { value: wildcardValue, case_insensitive: true } } },
          { wildcard: { 'player.username': { value: wildcardValue, case_insensitive: true } } },
          { wildcard: { 'level.song': { value: wildcardValue, case_insensitive: true } } },
          { wildcard: { 'level.artist': { value: wildcardValue, case_insensitive: true } } },
          { wildcard: { 'videoLink': { value: wildcardValue, case_insensitive: true } } },
          { wildcard: { 'vidTitle': { value: wildcardValue, case_insensitive: true } } },
          { wildcard: { 'level.dlLink': { value: wildcardValue, case_insensitive: true } } }
        ],
        minimum_should_match: 1
      }
    };
    return isNot ? { bool: { must_not: [query] } } : query;
  }
}

export default ElasticsearchService; <|MERGE_RESOLUTION|>--- conflicted
+++ resolved
@@ -1413,11 +1413,8 @@
       const must: any[] = [];
       const should: any[] = [];
 
-<<<<<<< HEAD
-=======
-
-
->>>>>>> 3a9b5f93
+
+
       // Handle text search with new parsing
       if (query) {
         if (query.length > 255) {
@@ -1947,11 +1944,8 @@
       const must: any[] = [];
       const should: any[] = [];
 
-<<<<<<< HEAD
-=======
-
-
->>>>>>> 3a9b5f93
+
+
       // Handle text search with new parsing
       if (query) {
         if (query.length > 255) {
